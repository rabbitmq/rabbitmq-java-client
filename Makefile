VERSION=0.0.0

PACKAGE_NAME=rabbitmq-java-client

JAVADOC_ARCHIVE=$(PACKAGE_NAME)-javadoc-$(VERSION)
SRC_ARCHIVE=$(PACKAGE_NAME)-$(VERSION)

WEB_URL=http://stage.rabbitmq.com/

AMQP_CODEGEN_DIR=$(shell fgrep sibling.codegen.dir build.properties | sed -e 's:sibling\.codegen\.dir=::')

all:
	ant build

clean:
	ant clean

distclean: clean
	make -C $(AMQP_CODEGEN_DIR) clean

dist: distclean srcdist dist1.5 dist1.4 javadoc-archive

maven-bundle: distclean
	ant -Dimpl.version=$(VERSION) maven-bundle

dist1.5:
	ant -Ddist.out=build/$(PACKAGE_NAME)-bin-$(VERSION) -Dimpl.version=$(VERSION) dist
	$(MAKE) post-dist TARBALL_NAME=$(PACKAGE_NAME)-bin-$(VERSION)

dist1.4:
	ant -Ddist.out=build/$(PACKAGE_NAME)-java1.4bin-$(VERSION) -Dimpl.version=$(VERSION) dist1.4
	$(MAKE) post-dist TARBALL_NAME=$(PACKAGE_NAME)-java1.4bin-$(VERSION)

javadoc-archive:
	ant javadoc
	cp -Rp build/doc/api build/$(JAVADOC_ARCHIVE)
	(cd build; tar -zcf $(JAVADOC_ARCHIVE).tar.gz $(JAVADOC_ARCHIVE))
	(cd build; zip -r $(JAVADOC_ARCHIVE).zip $(JAVADOC_ARCHIVE))
	(cd build; rm -rf $(JAVADOC_ARCHIVE))

post-dist:
	@[ -n "$(TARBALL_NAME)" ] || (echo "Please set TARBALL_NAME."; false)
	chmod a+x build/$(TARBALL_NAME)/*.sh
	cp LICENSE* build/$(TARBALL_NAME)
	(cd build; tar -zcf $(TARBALL_NAME).tar.gz $(TARBALL_NAME))
	(cd build; zip -r $(TARBALL_NAME).zip $(TARBALL_NAME))
	(cd build; rm -rf $(TARBALL_NAME))

srcdist: distclean
	mkdir -p build/$(SRC_ARCHIVE)
<<<<<<< HEAD
	cp -Rp `ls | grep -v '^\(build\|BUILD.in\)$$'` build/$(SRC_ARCHIVE)
	cp -r $(AMQP_CODEGEN_DIR) build/$(SRC_ARCHIVE)/codegen
=======
	cp -a `ls | grep -v '^\(build\|BUILD.in\)$$'` build/$(SRC_ARCHIVE)

	mkdir -p build/$(SRC_ARCHIVE)/codegen
	cp -r $(AMQP_CODEGEN_DIR)/* build/$(SRC_ARCHIVE)/codegen/.

>>>>>>> cceb3412
	if [ -f BUILD.in ]; then \
		cp BUILD.in build/$(SRC_ARCHIVE)/BUILD; \
		elinks -dump -no-references -no-numbering $(WEB_URL)build.html \
			>> build/$(SRC_ARCHIVE)/BUILD; \
	fi
	(cd build; tar -zcf $(SRC_ARCHIVE).tar.gz $(SRC_ARCHIVE))
	(cd build; zip -r $(SRC_ARCHIVE).zip $(SRC_ARCHIVE))
	(cd build; rm -rf $(SRC_ARCHIVE))

deploy-maven-bundle: maven-bundle
	rsync -r build/bundle/* maven@195.224.125.254:/home/maven/rabbitmq-java-client/<|MERGE_RESOLUTION|>--- conflicted
+++ resolved
@@ -48,16 +48,11 @@
 
 srcdist: distclean
 	mkdir -p build/$(SRC_ARCHIVE)
-<<<<<<< HEAD
 	cp -Rp `ls | grep -v '^\(build\|BUILD.in\)$$'` build/$(SRC_ARCHIVE)
-	cp -r $(AMQP_CODEGEN_DIR) build/$(SRC_ARCHIVE)/codegen
-=======
-	cp -a `ls | grep -v '^\(build\|BUILD.in\)$$'` build/$(SRC_ARCHIVE)
 
 	mkdir -p build/$(SRC_ARCHIVE)/codegen
 	cp -r $(AMQP_CODEGEN_DIR)/* build/$(SRC_ARCHIVE)/codegen/.
 
->>>>>>> cceb3412
 	if [ -f BUILD.in ]; then \
 		cp BUILD.in build/$(SRC_ARCHIVE)/BUILD; \
 		elinks -dump -no-references -no-numbering $(WEB_URL)build.html \
