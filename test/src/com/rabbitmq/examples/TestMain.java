--- conflicted
+++ resolved
@@ -120,8 +120,6 @@
             throw new RuntimeException("expected socket close");
         } catch (IOException e) {}
 
-<<<<<<< HEAD
-=======
         //should succeed IF the highest version supported by the
         //server is a version supported by this client
         /* TODO: re-enable this test once the client speaks 0-9-1
@@ -129,7 +127,6 @@
         conn.close();
         */
 
->>>>>>> e1758d25
         ConnectionFactory factory;
         factory = new ConnectionFactory();
         factory.setUsername("invalid");
