//   The contents of this file are subject to the Mozilla Public License
//   Version 1.1 (the "License"); you may not use this file except in
//   compliance with the License. You may obtain a copy of the License at
//   http://www.mozilla.org/MPL/
//
//   Software distributed under the License is distributed on an "AS IS"
//   basis, WITHOUT WARRANTY OF ANY KIND, either express or implied. See the
//   License for the specific language governing rights and limitations
//   under the License.
//
//   The Original Code is RabbitMQ.
//
//   The Initial Developers of the Original Code are LShift Ltd,
//   Cohesive Financial Technologies LLC, and Rabbit Technologies Ltd.
//
//   Portions created before 22-Nov-2008 00:00:00 GMT by LShift Ltd,
//   Cohesive Financial Technologies LLC, or Rabbit Technologies Ltd
//   are Copyright (C) 2007-2008 LShift Ltd, Cohesive Financial
//   Technologies LLC, and Rabbit Technologies Ltd.
//
//   Portions created by LShift Ltd are Copyright (C) 2007-2010 LShift
//   Ltd. Portions created by Cohesive Financial Technologies LLC are
//   Copyright (C) 2007-2010 Cohesive Financial Technologies
//   LLC. Portions created by Rabbit Technologies Ltd are Copyright
//   (C) 2007-2010 Rabbit Technologies Ltd.
//
//   All Rights Reserved.
//
//   Contributor(s): ______________________________________.
//

package com.rabbitmq.examples;

import com.rabbitmq.client.AMQP;
import com.rabbitmq.client.Channel;
import com.rabbitmq.client.ConnectionFactory;
import com.rabbitmq.client.Connection;
import com.rabbitmq.client.QueueingConsumer;

public class ManyConnections {
    public static double rate;
    public static int connectionCount;
    public static int channelPerConnectionCount;
    public static int heartbeatInterval;

    public static int totalCount() {
        return connectionCount * channelPerConnectionCount;
    }

    public static void main(String[] args) {
        try {
            if (args.length < 4) {
                System.err
                        .println("Usage: ManyConnections hostName connCount chanPerConnCount heartbeatInterval [rate [port]]");
                System.exit(2);
            }

            String hostName = args[0];
            connectionCount = Integer.parseInt(args[1]);
            channelPerConnectionCount = Integer.parseInt(args[2]);
            heartbeatInterval = Integer.parseInt(args[3]);
            rate = (args.length > 4) ? Double.parseDouble(args[4]) : 1.0;
            int portNumber = (args.length > 5) ? Integer.parseInt(args[5])
                    : AMQP.PROTOCOL.PORT;

            ConnectionFactory factory = new ConnectionFactory();
            factory.setRequestedHeartbeat(heartbeatInterval);
            for (int i = 0; i < connectionCount; i++) {
                System.out.println("Starting connection " + i);
                factory.setHost(hostName);
                factory.setPort(portNumber);
                final Connection conn = factory.newConnection();

                for (int j = 0; j < channelPerConnectionCount; j++) {
                    final Channel ch = conn.createChannel();

                    final int threadNumber = i * channelPerConnectionCount + j;
                    System.out.println("Starting " + threadNumber + " " + ch
                            + " thread...");
                    new Thread(new Runnable() {
                        public void run() {
                            runChannel(threadNumber, conn, ch);
                        }
                    }).start();
                }
            }
            System.out.println("Started " + totalCount()
                    + " channels and threads.");
        } catch (Exception e) {
            System.err.println("Main thread caught exception: " + e);
            e.printStackTrace();
            System.exit(1);
        }
    }

<<<<<<< HEAD
    public static void runChannel(int threadNumber, Connection conn, Channel ch) {
        try {
            int delayLen = (int) (1000 / rate);
            long startTime = System.currentTimeMillis();
=======
    public static void runChannel(int threadNumber,
				  Connection conn,
				  Channel ch) {
	try {
	    int delayLen = (int) (1000 / rate);
	    long startTime = System.currentTimeMillis();
>>>>>>> 2d7f5ad4

            int msgCount = 0;
            String queueName = "ManyConnections";
            ch.queueDeclare(queueName);

            QueueingConsumer consumer = new QueueingConsumer(ch);
            ch.basicConsume(queueName, true, consumer);
            while (true) {
                String toSend = threadNumber + "/" + msgCount++;
                ch.basicPublish("", queueName, null, toSend.getBytes());
                Thread.sleep(delayLen);

                QueueingConsumer.Delivery delivery = consumer.nextDelivery();
                if (threadNumber == 0) {
                    long now = System.currentTimeMillis();
                    double delta = (now - startTime) / 1000.0;
                    double actualRate = msgCount / delta;
                    double totalRate = totalCount() * actualRate;
                    System.out.println(threadNumber + " got message: "
                            + new String(delivery.getBody()) + "; " + msgCount
                            + " messages in " + delta + " seconds ("
                            + actualRate + " Hz * " + totalCount()
                            + " channels -> " + totalRate + " Hz)");
                }
            }
        } catch (Exception e) {
            System.err.println("Thread " + threadNumber + " caught exception: "
                    + e);
            e.printStackTrace();
        }
    }
}<|MERGE_RESOLUTION|>--- conflicted
+++ resolved
@@ -93,19 +93,10 @@
         }
     }
 
-<<<<<<< HEAD
     public static void runChannel(int threadNumber, Connection conn, Channel ch) {
         try {
             int delayLen = (int) (1000 / rate);
             long startTime = System.currentTimeMillis();
-=======
-    public static void runChannel(int threadNumber,
-				  Connection conn,
-				  Channel ch) {
-	try {
-	    int delayLen = (int) (1000 / rate);
-	    long startTime = System.currentTimeMillis();
->>>>>>> 2d7f5ad4
 
             int msgCount = 0;
             String queueName = "ManyConnections";
