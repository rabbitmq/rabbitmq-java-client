//   The contents of this file are subject to the Mozilla Public License
//   Version 1.1 (the "License"); you may not use this file except in
//   compliance with the License. You may obtain a copy of the License at
//   http://www.mozilla.org/MPL/
//
//   Software distributed under the License is distributed on an "AS IS"
//   basis, WITHOUT WARRANTY OF ANY KIND, either express or implied. See the
//   License for the specific language governing rights and limitations
//   under the License.
//
//   The Original Code is RabbitMQ.
//
//   The Initial Developers of the Original Code are LShift Ltd,
//   Cohesive Financial Technologies LLC, and Rabbit Technologies Ltd.
//
//   Portions created before 22-Nov-2008 00:00:00 GMT by LShift Ltd,
//   Cohesive Financial Technologies LLC, or Rabbit Technologies Ltd
//   are Copyright (C) 2007-2008 LShift Ltd, Cohesive Financial
//   Technologies LLC, and Rabbit Technologies Ltd.
//
//   Portions created by LShift Ltd are Copyright (C) 2007-2010 LShift
//   Ltd. Portions created by Cohesive Financial Technologies LLC are
//   Copyright (C) 2007-2010 Cohesive Financial Technologies
//   LLC. Portions created by Rabbit Technologies Ltd are Copyright
//   (C) 2007-2010 Rabbit Technologies Ltd.
//
//   All Rights Reserved.
//
//   Contributor(s): ______________________________________.
//

package com.rabbitmq.examples;

import java.io.ByteArrayOutputStream;
import java.io.DataOutputStream;
import java.io.IOException;

import com.rabbitmq.client.AMQP;
import com.rabbitmq.client.Channel;
import com.rabbitmq.client.Connection;
import com.rabbitmq.client.ConnectionFactory;
import com.rabbitmq.client.MessageProperties;
import com.rabbitmq.client.AMQP.BasicProperties;

public class ProducerMain implements Runnable {
    public static final int SUMMARY_EVERY_MS = 1000;

    public static final int LATENCY_MESSAGE_COUNT = 60000;

    public static final int SEND_RATE = 100000;

    public static final int OUTSTANDING_LIMIT = Integer.MAX_VALUE;

    public static final int POLL_MS = 2;

    public static int optArg(String name, String[] args, int index, int def) {
        return summariseArg(name, (args.length > index) ? Integer.parseInt(args[index]) : def);
    }

    public static String optArg(String name, String[] args, int index, String def) {
        return summariseArg(name, (args.length > index) ? args[index] : def);
    }

    public static boolean optArg(String name, String[] args, int index, boolean def) {
        return summariseArg(name, (args.length > index) ? Boolean.valueOf(args[index]).booleanValue() : def);
    }

    public static int summariseArg(String name, int value) {
        System.out.println(name + " = " + value);
        return value;
    }

    public static String summariseArg(String name, String value) {
        System.out.println(name + " = " + value);
        return value;
    }

    public static boolean summariseArg(String name, boolean value) {
        System.out.println(name + " = " + value);
        return value;
    }

    public static void main(String[] args) {
        try {
            final String hostName = optArg("hostName", args, 0, "localhost");
            final int portNumber = optArg("portNumber", args, 1, AMQP.PROTOCOL.PORT);
            int rateLimit = optArg("rateLimit", args, 2, SEND_RATE);
            int messageCount = optArg("messageCount", args, 3, LATENCY_MESSAGE_COUNT);
            boolean sendCompletion = optArg("sendCompletion", args, 4, false);
            int commitEvery = optArg("commitEvery", args, 5, -1);
            boolean sendLatencyInfo = optArg("sendLatencyInfo", args, 6, true);
            final Connection conn = new ConnectionFactory(){{setHost(hostName); setPort(portNumber);}}.newConnection();
            //if (commitEvery > 0) { conn.getSocket().setTcpNoDelay(true); }
            System.out.println("Channel 0 fully open.");
            new ProducerMain(conn, rateLimit, messageCount, sendCompletion, commitEvery, sendLatencyInfo).run();
        } catch (Exception e) {
            System.err.println("Main thread caught exception: " + e);
            e.printStackTrace();
            System.exit(1);
        }
    }

    public static void sleep(int ms) {
        try {
            Thread.sleep(ms);
        } catch (InterruptedException ie) {
            // no special processing required
        }
    }

    public Connection _connection;

    public Channel _channel;

    public int _rateLimit;

    public int _messageCount;

    public boolean _sendCompletion;

    public int _commitEvery;

    public boolean _sendLatencyInfo;

    public ProducerMain(Connection connection, int rateLimit, int messageCount, boolean sendCompletion, int commitEvery, boolean sendLatencyInfo) {
        _connection = connection;
        _rateLimit = rateLimit;
        _messageCount = messageCount;
        _sendCompletion = sendCompletion;
        _commitEvery = commitEvery;
        _sendLatencyInfo = sendLatencyInfo;
    }

    public boolean shouldPersist() {
        return _commitEvery >= 0;
    }

    public boolean shouldCommit() {
        return _commitEvery > 0;
    }

    public void run() {
        try {
            runIt();
        } catch (IOException ex) {
            throw new RuntimeException(ex); // wrap and re-throw
        }
    }

    private void runIt() throws IOException {
        _channel = _connection.createChannel();

        String queueName = "test queue";
<<<<<<< HEAD
        _channel.queueDeclare(queueName, true, false, false, null);
=======
        String exchangeName = "test exchange";
        
        _channel.queueDeclare(queueName, true);
        _channel.exchangeDeclare(exchangeName, "fanout", true);
>>>>>>> 87ecd0ab

        if (shouldCommit()) {
            _channel.txSelect();
        }
        sendBatch(exchangeName, queueName);

        if (_sendCompletion) {
<<<<<<< HEAD
            String exchangeName = "test completion";
            _channel.exchangeDeclarePassive(exchangeName);
=======
            // Declaring this exchange as auto-delete is a bit dodgy because of a
            // race condition with the consumer declaring the same exchange to be
            // auto-delete and hence pulling the rug out from underneath the producer's
            // feet.
            // Hence we're delaying a possible re-declaration until as late as possible.
            // Ideally you would use a global lock around both critical sections,
            // but thread safety has gone out of fashion these days.
            exchangeName = "test completion";
            _channel.exchangeDeclare(exchangeName, "fanout", false, false, true, null);
>>>>>>> 87ecd0ab
            _channel.basicPublish(exchangeName, "", MessageProperties.BASIC, new byte[0]);
            if (shouldCommit())
                _channel.txCommit();
            _channel.exchangeDelete(exchangeName);
        }

        _channel.close();
        System.out.println("Closing.");
        _connection.close();
        System.out.println("Leaving ProducerMain.run().");
    }

    public void primeServer(String queueName) throws IOException {
        System.out.println("Priming server...");
        for (int i = 0; i < 2000; i++) {
            _channel.basicPublish("", queueName, MessageProperties.MINIMAL_BASIC, new byte[0]);
        }
        sleep(500);
        System.out.println("...starting.");
    }

    public void sendBatch(String exchangeName, String queueName) throws IOException {
        //primeServer(queueName);

        long startTime = System.currentTimeMillis();
        int sent = 0;
        int previousSent = 0;
        long previousReportTime = startTime;

        long nextSummaryTime = startTime + SUMMARY_EVERY_MS;
        byte[] message = new byte[256];
        BasicProperties props = shouldPersist() ?
                MessageProperties.MINIMAL_PERSISTENT_BASIC :
                    MessageProperties.MINIMAL_BASIC;
        for (int i = 0; i < _messageCount; i++) {
            ByteArrayOutputStream acc = new ByteArrayOutputStream();
            DataOutputStream d = new DataOutputStream(acc);
            long now = System.currentTimeMillis();
            d.writeInt(_messageCount - i - 1);
            if (_sendLatencyInfo) {
                d.writeLong(now);
            } else {
                d.writeLong(-1);
            }
            d.flush();
            acc.flush();
            byte[] message0 = acc.toByteArray();
            System.arraycopy(message0, 0, message, 0, message0.length);
            _channel.basicPublish(exchangeName, queueName, props,
                    message);
            sent++;
            if (shouldCommit()) {
                if ((sent % _commitEvery) == 0) {
                    _channel.txCommit();
                }
            }
            if (now > nextSummaryTime) {
                summariseProgress(startTime, now, sent, previousReportTime, previousSent);
                previousSent = sent;
                previousReportTime = now;
                nextSummaryTime += SUMMARY_EVERY_MS;
            }
            while (((1000.0 * i) / (now - startTime)) > _rateLimit) {
                sleep(POLL_MS);
                now = System.currentTimeMillis();
            }
        }

        long stopTime = System.currentTimeMillis();
        long totalDelta = stopTime - startTime;
        report(totalDelta);
    }

    public void report(long totalDelta) {
        System.out.println("PRODUCER - Message count: " + _messageCount);
        System.out.println("Total time, milliseconds: " + totalDelta);
        System.out.println("Overall messages-per-second: " + (_messageCount / (totalDelta / 1000.0)));
    }

    public void summariseProgress(long startTime, long now, int sent, long previousReportTime, int previousSent) {
        int countOverInterval = sent - previousSent;
        double intervalRate = countOverInterval / ((now - previousReportTime) / 1000.0);
        System.out.println((now - startTime) + " ms: Sent " + sent + " - " + countOverInterval + " since last report (" + (int) intervalRate + " Hz)");
    }
}<|MERGE_RESOLUTION|>--- conflicted
+++ resolved
@@ -151,14 +151,11 @@
         _channel = _connection.createChannel();
 
         String queueName = "test queue";
-<<<<<<< HEAD
-        _channel.queueDeclare(queueName, true, false, false, null);
-=======
         String exchangeName = "test exchange";
         
-        _channel.queueDeclare(queueName, true);
-        _channel.exchangeDeclare(exchangeName, "fanout", true);
->>>>>>> 87ecd0ab
+        _channel.queueDeclare(queueName, true, false, false, null);
+        _channel.exchangeDeclare(exchangeName, "fanout");
+        _channel.queueBind(queueName, exchangeName, "");
 
         if (shouldCommit()) {
             _channel.txSelect();
@@ -166,20 +163,8 @@
         sendBatch(exchangeName, queueName);
 
         if (_sendCompletion) {
-<<<<<<< HEAD
-            String exchangeName = "test completion";
+            exchangeName = "test completion";
             _channel.exchangeDeclarePassive(exchangeName);
-=======
-            // Declaring this exchange as auto-delete is a bit dodgy because of a
-            // race condition with the consumer declaring the same exchange to be
-            // auto-delete and hence pulling the rug out from underneath the producer's
-            // feet.
-            // Hence we're delaying a possible re-declaration until as late as possible.
-            // Ideally you would use a global lock around both critical sections,
-            // but thread safety has gone out of fashion these days.
-            exchangeName = "test completion";
-            _channel.exchangeDeclare(exchangeName, "fanout", false, false, true, null);
->>>>>>> 87ecd0ab
             _channel.basicPublish(exchangeName, "", MessageProperties.BASIC, new byte[0]);
             if (shouldCommit())
                 _channel.txCommit();
