//  The contents of this file are subject to the Mozilla Public License
//  Version 1.1 (the "License"); you may not use this file except in
//  compliance with the License. You may obtain a copy of the License
//  at http://www.mozilla.org/MPL/
//
//  Software distributed under the License is distributed on an "AS IS"
//  basis, WITHOUT WARRANTY OF ANY KIND, either express or implied. See
//  the License for the specific language governing rights and
//  limitations under the License.
//
//  The Original Code is RabbitMQ.
//
//  The Initial Developer of the Original Code is VMware, Inc.
//  Copyright (c) 2007-2011 VMware, Inc.  All rights reserved.
//


package com.rabbitmq.client.test.server;

import junit.framework.TestCase;
import junit.framework.TestSuite;

public class ServerTests extends TestCase {
    public static TestSuite suite() {
        TestSuite suite = new TestSuite("server-tests");
        suite.addTestSuite(Permissions.class);
        suite.addTestSuite(DurableBindingLifecycle.class);
        suite.addTestSuite(EffectVisibilityCrossNodeTest.class);
        suite.addTestSuite(ExclusiveQueueDurability.class);
        suite.addTestSuite(AlternateExchangeEquivalence.class);
        suite.addTestSuite(MemoryAlarms.class);
<<<<<<< HEAD
        suite.addTestSuite(Firehose.class);
=======
        suite.addTest(PersisterRestartTests.suite());
>>>>>>> 1c510c26
        return suite;
    }
}<|MERGE_RESOLUTION|>--- conflicted
+++ resolved
@@ -29,11 +29,8 @@
         suite.addTestSuite(ExclusiveQueueDurability.class);
         suite.addTestSuite(AlternateExchangeEquivalence.class);
         suite.addTestSuite(MemoryAlarms.class);
-<<<<<<< HEAD
+        suite.addTest(PersisterRestartTests.suite());
         suite.addTestSuite(Firehose.class);
-=======
-        suite.addTest(PersisterRestartTests.suite());
->>>>>>> 1c510c26
         return suite;
     }
 }