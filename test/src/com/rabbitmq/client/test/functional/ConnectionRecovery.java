package com.rabbitmq.client.test.functional;

import com.rabbitmq.client.*;
import com.rabbitmq.client.impl.recovery.AutorecoveringChannel;
import com.rabbitmq.client.impl.recovery.AutorecoveringConnection;
import com.rabbitmq.client.impl.recovery.Recoverable;
import com.rabbitmq.client.impl.recovery.RecoveryListener;
import com.rabbitmq.client.test.BrokerTestCase;
import com.rabbitmq.tools.Host;

import java.io.IOException;
import java.util.UUID;
import java.util.concurrent.CountDownLatch;
import java.util.concurrent.TimeUnit;
import java.util.concurrent.TimeoutException;
import java.util.concurrent.atomic.AtomicInteger;

public class ConnectionRecovery extends BrokerTestCase {
    public static final int RECOVERY_INTERVAL = 50;
    protected AutorecoveringConnection connection;

    public void testConnectionRecovery() throws IOException, InterruptedException {
        assertTrue(connection.isOpen());
        CountDownLatch recoveryLatch = prepareForRecovery(connection);
        Host.closeConnection(connection);
        wait(recoveryLatch);
        assertTrue(connection.isOpen());
    }

    public void testConnectionRecoveryWithDisabledTopologyRecovery() throws IOException, InterruptedException {
        AutorecoveringConnection c = newRecoveringConnection(true);
        Channel ch = c.createChannel();
        String q = "java-client.test.recovery.q2";
        ch.queueDeclare(q, false, true, false, null);
        ch.queueDeclarePassive(q);
        assertTrue(c.isOpen());
        try {
            CountDownLatch shutdownLatch = prepareForShutdown(c);
            CountDownLatch recoveryLatch = prepareForRecovery(c);
            Host.closeConnection(c);
            wait(shutdownLatch);
            wait(recoveryLatch);
            assertTrue(c.isOpen());
            ch.queueDeclarePassive(q);
            fail("expected passive declaration to throw");
        } catch (java.io.IOException e) {
            // expected
        } finally {
            c.close();
        }
    }

    public void testShutdownHooksRecovery() throws IOException, InterruptedException {
        final CountDownLatch latch = new CountDownLatch(2);
        connection.addShutdownListener(new ShutdownListener() {
            @Override
            public void shutdownCompleted(ShutdownSignalException cause) {
                latch.countDown();
            }
        });
        assertTrue(connection.isOpen());
        CountDownLatch shutdownLatch = prepareForShutdown(connection);
        CountDownLatch recoveryLatch = prepareForRecovery(connection);
        Host.closeConnection(connection);
        wait(shutdownLatch);
        wait(recoveryLatch);
        assertTrue(connection.isOpen());
        connection.close();
        wait(latch);
    }

    public void testBlockedListenerRecovery() throws IOException, InterruptedException {
        final CountDownLatch latch = new CountDownLatch(2);
        connection.addBlockedListener(new BlockedListener() {
            @Override
            public void handleBlocked(String reason) throws IOException {
                latch.countDown();
            }

            @Override
            public void handleUnblocked() throws IOException {
                latch.countDown();
            }
        });
        CountDownLatch shutdownLatch = prepareForShutdown(connection);
        CountDownLatch recoveryLatch = prepareForRecovery(connection);
        Host.closeConnection(connection);
        wait(shutdownLatch);
        wait(recoveryLatch);
        block();
        channel.basicPublish("", "", null, "".getBytes());
        unblock();
        wait(latch, false);
    }

    public void testChannelRecovery() throws IOException, InterruptedException {
        Channel ch1 = connection.createChannel();
        Channel ch2 = connection.createChannel();

        assertTrue(ch1.isOpen());
        assertTrue(ch2.isOpen());
        CountDownLatch shutdownLatch = prepareForShutdown(connection);
        CountDownLatch recoveryLatch = prepareForRecovery(connection);
        Host.closeConnection(connection);
        wait(shutdownLatch);
        wait(recoveryLatch);
        expectChannelRecovery(ch1);
        expectChannelRecovery(ch2);
    }

    public void testReturnListenerRecovery() throws IOException, InterruptedException {
        final CountDownLatch latch = new CountDownLatch(1);
        channel.addReturnListener(new ReturnListener() {
            @Override
            public void handleReturn(int replyCode, String replyText, String exchange,
                                     String routingKey, AMQP.BasicProperties properties,
                                     byte[] body) throws IOException {
                latch.countDown();
            }
        });
        CountDownLatch shutdownLatch = prepareForShutdown(connection);
        CountDownLatch recoveryLatch = prepareForRecovery(connection);
        Host.closeConnection(connection);
        wait(shutdownLatch);
        wait(recoveryLatch);
        expectChannelRecovery(channel);
        channel.basicPublish("", "unknown", true, false, null, "mandatory1".getBytes());
        assertTrue(wait(latch, false));
    }

    public void testConfirmListenerRecovery() throws IOException, InterruptedException, TimeoutException {
        int n = 3;
        final CountDownLatch latch = new CountDownLatch(n);
        channel.addConfirmListener(new ConfirmListener() {
            @Override
            public void handleAck(long deliveryTag, boolean multiple) throws IOException {
                latch.countDown();
            }

            @Override
            public void handleNack(long deliveryTag, boolean multiple) throws IOException {
                latch.countDown();
            }
        });
        String q = channel.queueDeclare(UUID.randomUUID().toString(), false, false, false, null).getQueue();
        CountDownLatch shutdownLatch = prepareForShutdown(connection);
        CountDownLatch recoveryLatch = prepareForRecovery(connection);
        Host.closeConnection(connection);
        wait(shutdownLatch);
        wait(recoveryLatch);
        expectChannelRecovery(channel);
        channel.confirmSelect();
        for (int i = 0; i < n * 20; i++) {
            channel.basicPublish("", q, true, false, null, "mandatory1".getBytes());
        }
        waitForConfirms(channel);
        wait(latch, false);
    }

    public void testClientNamedQueueRecovery() throws IOException, InterruptedException, TimeoutException {
        Channel ch = connection.createChannel();
        String q = "java-client.test.recovery.q1";
        declareClientNamedQueue(ch, q);
        CountDownLatch shutdownLatch = prepareForShutdown(connection);
        CountDownLatch recoveryLatch = prepareForRecovery(connection);
        Host.closeConnection(connection);
        wait(shutdownLatch);
        wait(recoveryLatch);
        expectChannelRecovery(ch);
        expectQueueRecovery(ch, q);
        ch.queueDelete(q);
    }

    public void testServerNamedQueueRecovery() throws IOException, InterruptedException {
        String q = channel.queueDeclare("", false, false, false, null).getQueue();
        String x = "amq.fanout";
        channel.queueBind(q, x, "");

        CountDownLatch recoveryLatch = prepareForRecovery(connection);
        Host.closeConnection(connection);
        wait(recoveryLatch);
        expectChannelRecovery(channel);
        channel.basicPublish(x, "", null, "msg".getBytes());
        assertDelivered(q, 1);
        channel.queueDelete(q);
    }

    public void testExchangeToExchangeBindingRecovery() throws IOException, InterruptedException {
        String q  = channel.queueDeclare("", false, false, false, null).getQueue();
        String x1 = "amq.fanout";
        String x2 = generateExchangeName();
        channel.exchangeDeclare(x2, "fanout");
        channel.exchangeBind(x1, x2, "");
        channel.queueBind(q, x1, "");

        try {
            CountDownLatch recoveryLatch = prepareForRecovery(connection);
            Host.closeConnection(connection);
            wait(recoveryLatch);
            expectChannelRecovery(channel);
            channel.basicPublish(x2, "", null, "msg".getBytes());
            assertDelivered(q, 1);
        } finally {
            channel.exchangeDelete(x2);
            channel.queueDelete(q);
        }
    }

    private String generateExchangeName() {
        return "java-client.test.recovery." + UUID.randomUUID().toString();
    }

    public void testThatDeletedQueueBindingsDontReappearOnRecovery() throws IOException, InterruptedException {
        String q  = channel.queueDeclare("", false, false, false, null).getQueue();
        String x1 = "amq.fanout";
        String x2 = generateExchangeName();
        channel.exchangeDeclare(x2, "fanout");
        channel.exchangeBind(x1, x2, "");
        channel.queueBind(q, x1, "");
        channel.queueUnbind(q, x1, "");

        try {
            CountDownLatch recoveryLatch = prepareForRecovery(connection);
            Host.closeConnection(connection);
            wait(recoveryLatch);
            expectChannelRecovery(channel);
            channel.basicPublish(x2, "", null, "msg".getBytes());
<<<<<<< HEAD
            assertFalse(latch.await(5, TimeUnit.SECONDS));
=======
            assertDelivered(q, 0);
>>>>>>> 0ae452c5
        } finally {
            channel.exchangeDelete(x2);
            channel.queueDelete(q);
        }
    }

    public void testThatDeletedExchangeBindingsDontReappearOnRecovery() throws IOException, InterruptedException {
        String q = channel.queueDeclare("", false, false, false, null).getQueue();
        String x1 = "amq.fanout";
        String x2 = generateExchangeName();
        channel.exchangeDeclare(x2, "fanout");
        channel.exchangeBind(x1, x2, "");
        channel.queueBind(q, x1, "");
        channel.exchangeUnbind(x1, x2, "");

        try {
            CountDownLatch recoveryLatch = prepareForRecovery(connection);
            Host.closeConnection(connection);
            wait(recoveryLatch);
            expectChannelRecovery(channel);
            channel.basicPublish(x2, "", null, "msg".getBytes());
<<<<<<< HEAD
            assertFalse(latch.await(5, TimeUnit.SECONDS));
=======
            assertDelivered(q, 0);
>>>>>>> 0ae452c5
        } finally {
            channel.exchangeDelete(x2);
            channel.queueDelete(q);
        }
    }

    public void testThatDeletedExchangeDoesNotReappearOnRecover() throws IOException, InterruptedException {
        String x = generateExchangeName();
        channel.exchangeDeclare(x, "fanout");
        channel.exchangeDelete(x);
        try {
            CountDownLatch recoveryLatch = prepareForRecovery(connection);
            Host.closeConnection(connection);
            wait(recoveryLatch);
            expectChannelRecovery(channel);
            channel.exchangeDeclarePassive(x);
            fail("Expected passive declare to fail");
        } catch (IOException ioe) {
            // expected
        }
    }

    public void testThatDeletedQueueDoesNotReappearOnRecover() throws IOException, InterruptedException {
        String q = channel.queueDeclare().getQueue();
        channel.queueDelete(q);
        try {
            CountDownLatch recoveryLatch = prepareForRecovery(connection);
            Host.closeConnection(connection);
            wait(recoveryLatch);
            expectChannelRecovery(channel);
            channel.queueDeclarePassive(q);
            fail("Expected passive declare to fail");
        } catch (IOException ioe) {
            // expected
        }
    }

    public void testThatCancelledConsumerDoesNotReappearOnRecover() throws IOException, InterruptedException {
        String q = UUID.randomUUID().toString();
        channel.queueDeclare(q, false, false, false, null);
        String tag = channel.basicConsume(q, new DefaultConsumer(channel));
        AMQP.Queue.DeclareOk ok1 = channel.queueDeclarePassive(q);
        assertEquals(1, ok1.getConsumerCount());
        channel.basicCancel(tag);
        CountDownLatch recoveryLatch = prepareForRecovery(connection);
        Host.closeConnection(connection);
        wait(recoveryLatch);
        expectChannelRecovery(channel);
        AMQP.Queue.DeclareOk ok2 = channel.queueDeclarePassive(q);
        assertEquals(0, ok2.getConsumerCount());
    }

    public void testChannelRecoveryCallback() throws IOException, InterruptedException {
        final CountDownLatch latch = new CountDownLatch(2);
        final RecoveryListener listener = new RecoveryListener() {
            public void handleRecovery(Recoverable recoverable) {
                latch.countDown();
            }
        };
        AutorecoveringChannel ch1 = (AutorecoveringChannel) connection.createChannel();
        ch1.addRecoveryListener(listener);
        AutorecoveringChannel ch2 = (AutorecoveringChannel) connection.createChannel();
        ch2.addRecoveryListener(listener);

        assertTrue(ch1.isOpen());
        assertTrue(ch2.isOpen());
        CountDownLatch recoveryLatch = prepareForRecovery(connection);
        Host.closeConnection(connection);
        wait(recoveryLatch);
        expectChannelRecovery(ch1);
        expectChannelRecovery(ch2);
        wait(latch, false);
    }

    public void testBasicAckAfterChannelRecovery() throws IOException, InterruptedException {
        final AtomicInteger consumed = new AtomicInteger(0);
        int n = 5;
        final CountDownLatch latch = new CountDownLatch(n);
        Consumer consumer = new DefaultConsumer(channel) {
            @Override
            public void handleDelivery(String consumerTag,
                                       Envelope envelope,
                                       AMQP.BasicProperties properties,
                                       byte[] body) throws IOException {
                try {
                    if (consumed.intValue() > 0 && consumed.intValue() % 4 == 0) {
                        CountDownLatch recoveryLatch = prepareForRecovery(connection);
                        Host.closeConnection(connection);
                        recoveryLatch.await(30, TimeUnit.MINUTES);
                    }
                    channel.basicAck(envelope.getDeliveryTag(), false);
                } catch (InterruptedException e) {
                    // ignore
                }
                finally {
                    consumed.incrementAndGet();
                    latch.countDown();
                }
            }
        };

        String q = channel.queueDeclare().getQueue();
        channel.basicConsume(q, consumer);
        AutorecoveringConnection publishingConnection = newRecoveringConnection(false);
        Channel publishingChannel = publishingConnection.createChannel();
        for (int i = 0; i < n; i++) {
            publishingChannel.basicPublish("", q, null, "msg".getBytes());
        }
        wait(latch, false);
    }

    private AMQP.Queue.DeclareOk declareClientNamedQueue(Channel ch, String q) throws IOException {
        return ch.queueDeclare(q, true, false, false, null);
    }

    private CountDownLatch prepareForShutdown(AutorecoveringConnection conn) throws InterruptedException {
        final CountDownLatch latch = new CountDownLatch(1);
        conn.addShutdownListener(new ShutdownListener() {
            @Override
            public void shutdownCompleted(ShutdownSignalException cause) {
                latch.countDown();
            }
        });
        return latch;
    }

    private void expectQueueRecovery(Channel ch, String q) throws IOException, InterruptedException, TimeoutException {
        ch.confirmSelect();
        ch.queuePurge(q);
        AMQP.Queue.DeclareOk ok1 = declareClientNamedQueue(ch, q);
        assertEquals(0, ok1.getMessageCount());
        ch.basicPublish("", q, null, "msg".getBytes());
        waitForConfirms(ch);
        AMQP.Queue.DeclareOk ok2 = declareClientNamedQueue(ch, q);
        assertEquals(1, ok2.getMessageCount());
    }

    private CountDownLatch prepareForRecovery(AutorecoveringConnection conn) {
        final CountDownLatch latch = new CountDownLatch(1);
        conn.addRecoveryListener(new RecoveryListener() {
            @Override
            public void handleRecovery(Recoverable recoverable) {
                latch.countDown();
            }
        });
        return latch;
    }

    private void expectChannelRecovery(Channel ch) throws InterruptedException {
        assertTrue(ch.isOpen());
    }

    private AutorecoveringConnection newRecoveringConnection(boolean disableTopologyRecovery) throws IOException {
        ConnectionFactory cf = new ConnectionFactory();
        cf.setNetworkRecoveryInterval(RECOVERY_INTERVAL);
        cf.setAutomaticRecovery(true);
        if(disableTopologyRecovery) {
            cf.setTopologyRecovery(false);
        }
        return (AutorecoveringConnection) cf.newConnection();
    }

    protected void setUp()
            throws IOException {
        openConnection();
        openChannel();
    }

    protected void tearDown()
            throws IOException {
        closeChannel();
        closeConnection();
    }

    @Override
    public void openConnection() throws IOException {
        connection = newRecoveringConnection(false);
    }

    @Override
    public void openChannel()
            throws IOException {
        channel = connection.createChannel();
    }

    @Override
    public void closeConnection() throws IOException {
        if(connection.isOpen()) {
            connection.close();
        }
    }

    @Override
    public void closeChannel() throws IOException {
        if(channel.isOpen()) {
            channel.close();
        }
    }

    private boolean wait(CountDownLatch latch) throws InterruptedException {
        return wait(latch, true);
    }

    // Very very generous amount of time to wait, just make sure we never
    // hang forever
    private boolean wait(CountDownLatch latch, boolean expectSuccess) throws InterruptedException {
        // System.out.println("Latch: " + latch.getCount() + " in test " + this.getName());
        final boolean result = latch.await(30, TimeUnit.SECONDS);
        if(expectSuccess) {
            assertTrue(result);
        }
        return result;
    }

    private void waitForConfirms(Channel ch) throws InterruptedException, TimeoutException {
        ch.waitForConfirms(30 * 60 * 1000);
    }
}<|MERGE_RESOLUTION|>--- conflicted
+++ resolved
@@ -225,11 +225,7 @@
             wait(recoveryLatch);
             expectChannelRecovery(channel);
             channel.basicPublish(x2, "", null, "msg".getBytes());
-<<<<<<< HEAD
-            assertFalse(latch.await(5, TimeUnit.SECONDS));
-=======
             assertDelivered(q, 0);
->>>>>>> 0ae452c5
         } finally {
             channel.exchangeDelete(x2);
             channel.queueDelete(q);
@@ -251,11 +247,7 @@
             wait(recoveryLatch);
             expectChannelRecovery(channel);
             channel.basicPublish(x2, "", null, "msg".getBytes());
-<<<<<<< HEAD
-            assertFalse(latch.await(5, TimeUnit.SECONDS));
-=======
             assertDelivered(q, 0);
->>>>>>> 0ae452c5
         } finally {
             channel.exchangeDelete(x2);
             channel.queueDelete(q);
