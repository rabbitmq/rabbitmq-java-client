--- conflicted
+++ resolved
@@ -39,10 +39,7 @@
     public static TestSuite suite() {
         TestSuite suite = new TestSuite("functional");
         suite.addTestSuite(ConnectionOpen.class);
-<<<<<<< HEAD
-=======
         suite.addTestSuite(Heartbeat.class);
->>>>>>> 7ee0c5a9
         suite.addTestSuite(Tables.class);
         suite.addTestSuite(DoubleDeletion.class);
         suite.addTestSuite(Routing.class);
