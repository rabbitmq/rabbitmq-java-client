--- conflicted
+++ resolved
@@ -70,12 +70,8 @@
         suite.addTestSuite(Confirm.class);
         suite.addTestSuite(UnexpectedFrames.class);
         suite.addTestSuite(PerQueueTTL.class);
-<<<<<<< HEAD
         suite.addTestSuite(SaslMechanisms.class);
-        
-=======
         suite.addTestSuite(InternalExchange.class);
->>>>>>> 239c5d63
         return suite;
     }
 }