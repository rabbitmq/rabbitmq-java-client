//   The contents of this file are subject to the Mozilla Public License
//   Version 1.1 (the "License"); you may not use this file except in
//   compliance with the License. You may obtain a copy of the License at
//   http://www.mozilla.org/MPL/
//
//   Software distributed under the License is distributed on an "AS IS"
//   basis, WITHOUT WARRANTY OF ANY KIND, either express or implied. See the
//   License for the specific language governing rights and limitations
//   under the License.
//
//   The Original Code is RabbitMQ.
//
//   The Initial Developers of the Original Code are LShift Ltd,
//   Cohesive Financial Technologies LLC, and Rabbit Technologies Ltd.
//
//   Portions created before 22-Nov-2008 00:00:00 GMT by LShift Ltd,
//   Cohesive Financial Technologies LLC, or Rabbit Technologies Ltd
//   are Copyright (C) 2007-2008 LShift Ltd, Cohesive Financial
//   Technologies LLC, and Rabbit Technologies Ltd.
//
//   Portions created by LShift Ltd are Copyright (C) 2007-2009 LShift
//   Ltd. Portions created by Cohesive Financial Technologies LLC are
//   Copyright (C) 2007-2009 Cohesive Financial Technologies
//   LLC. Portions created by Rabbit Technologies Ltd are Copyright
//   (C) 2007-2009 Rabbit Technologies Ltd.
//
//   All Rights Reserved.
//
//   Contributor(s): ______________________________________.
//

package com.rabbitmq.client.test.functional;

import junit.framework.TestCase;
import junit.framework.TestSuite;

public class FunctionalTests extends TestCase {
    public static TestSuite suite() {
        TestSuite suite = new TestSuite("functional");
        suite.addTestSuite(DoubleDeletion.class);
        suite.addTestSuite(Routing.class);
        suite.addTestSuite(BindingLifecycle.class);
        suite.addTestSuite(Transactions.class);
        suite.addTestSuite(PersistentTransactions.class);
        suite.addTestSuite(RequeueOnConnectionClose.class);
        suite.addTestSuite(RequeueOnChannelClose.class);
        suite.addTestSuite(DurableOnTransient.class);
        suite.addTestSuite(NoRequeueOnCancel.class);
<<<<<<< HEAD
        suite.addTestSuite(QosTests.class);
        suite.addTestSuite(Permissions.class);
=======
        suite.addTestSuite(Bug20004Test.class);
>>>>>>> c214a04c
        return suite;
    }
}<|MERGE_RESOLUTION|>--- conflicted
+++ resolved
@@ -46,12 +46,9 @@
         suite.addTestSuite(RequeueOnChannelClose.class);
         suite.addTestSuite(DurableOnTransient.class);
         suite.addTestSuite(NoRequeueOnCancel.class);
-<<<<<<< HEAD
+        suite.addTestSuite(Bug20004Test.class);
         suite.addTestSuite(QosTests.class);
         suite.addTestSuite(Permissions.class);
-=======
-        suite.addTestSuite(Bug20004Test.class);
->>>>>>> c214a04c
         return suite;
     }
 }