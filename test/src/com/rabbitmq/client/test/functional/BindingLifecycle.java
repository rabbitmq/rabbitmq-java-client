--- conflicted
+++ resolved
@@ -48,172 +48,7 @@
  * handler code in the server.
  *
  */
-<<<<<<< HEAD
-public class BindingLifecycle extends PersisterRestartBase {
-
-    protected static final byte[] payload =
-        (""+ System.currentTimeMillis()).getBytes();
-
-    private static final int N = 1;
-
-    protected static final String Q = "Q-" + System.currentTimeMillis();
-    protected static final String X = "X-" + System.currentTimeMillis();
-    protected static final String K = "K-" + System.currentTimeMillis();
-
-    public Connection secondaryConnection;
-    public Channel secondaryChannel;
-
-    @Override public void openConnection() throws IOException {
-        super.openConnection();
-        if (secondaryConnection == null) {
-            try {
-                secondaryConnection = connectionFactory.newConnection("localhost", 5673);
-            } catch (IOException e) {
-                // just use a single node
-            }
-        }
-    }
-
-    @Override public void closeConnection() throws IOException {
-        if (secondaryConnection != null) {
-            secondaryConnection.abort();
-            secondaryConnection = null;
-        }
-        super.closeConnection();
-    }
-
-    @Override public void openChannel() throws IOException {
-        if (secondaryConnection != null) {
-            secondaryChannel = secondaryConnection.createChannel();
-        }
-        super.openChannel();
-    }
-
-    @Override public void closeChannel() throws IOException {
-        if (secondaryChannel != null) {
-            secondaryChannel.abort();
-            secondaryChannel = null;
-        }
-        super.closeChannel();
-    }
-
-    @Override protected void restart() throws IOException {
-        if (secondaryConnection != null) {
-            secondaryConnection.abort();
-            secondaryConnection = null;
-            secondaryChannel = null;
-            Host.executeCommand("cd ../rabbitmq-test; make restart-secondary-node");
-        }
-        super.restart();
-    }
-
-    @Override protected void declareDurableQueue(String q) throws IOException {
-        (secondaryChannel == null ? channel : secondaryChannel).
-          queueDeclare(q, true, false, false, null);
-    }
-
-    /**
-     *   Tests whether durable bindings are correctly recovered.
-     */
-    public void testDurableBindingRecovery() throws IOException {
-        declareDurableTopicExchange(X);
-        declareAndBindDurableQueue(Q, X, K);
-
-        restart();
-
-        for (int i = 0; i < N; i++){
-            basicPublishVolatile(X, K);
-        }
-
-        assertDelivered(Q, N);
-
-        deleteQueue(Q);
-        deleteExchange(X);
-    }
-
-    /**
-     * This tests whether the bindings attached to a durable exchange
-     * are correctly blown away when the exhange is nuked.
-     *
-     * This complements a unit test for testing non-durable exhanges.
-     * In that case, an exchange is deleted and you expect any
-     * bindings hanging to it to be deleted as well. To verify this,
-     * the exchange is deleted and then recreated.
-     *
-     * After the recreation, the old bindings should no longer exist
-     * and hence any messages published to that exchange get routed to
-     * /dev/null
-     *
-     * This test exercises the durable variable of that test, so the
-     * main difference is that the broker has to be restarted to
-     * verify that the durable routes have been turfed.
-     */
-    public void testDurableBindingsDeletion() throws IOException {
-        declareDurableTopicExchange(X);
-        declareAndBindDurableQueue(Q, X, K);
-
-        deleteExchange(X);
-
-        restart();
-
-        declareDurableTopicExchange(X);
-
-        for (int i = 0; i < N; i++){
-            basicPublishVolatile(X, K);
-        }
-
-	sleep(50);
-        GetResponse response = channel.basicGet(Q, true);
-        assertNull("The initial response SHOULD BE null", response);
-
-        deleteQueue(Q);
-        deleteExchange(X);
-    }
-
-
-    /**
-     * This tests whether the default bindings for durable queues
-     * are recovered properly.
-     *
-     * The idea is to create a durable queue, nuke the server and then
-     * publish a message to it using the queue name as a routing key
-     */
-    public void testDefaultBindingRecovery() throws IOException {
-        declareDurableQueue(Q);
-
-        restart();
-
-        basicPublishVolatile("", Q);
-
-	sleep(50);
-        GetResponse response = channel.basicGet(Q, true);
-        assertNotNull("The initial response SHOULD NOT be null", response);
-
-        deleteQueue(Q);
-    }
-
-    /**
-     * This tests whether when you delete a queue, that its bindings
-     * are deleted as well.
-     */
-    public void testQueueDelete() throws IOException {
-
-        boolean durable = true;
-        Binding binding = setupExchangeAndRouteMessage(durable);
-
-        // Nuke the queue and repeat this test, this time you expect
-        // nothing to get routed.
-
-        channel.queueDelete(binding.q);
-        channel.queueDeclare(binding.q, durable, false, false, null);
-
-        sendUnroutable(binding);
-
-        deleteExchangeAndQueue(binding);
-    }
-=======
 public class BindingLifecycle extends BindingLifecycleBase {
->>>>>>> 0bdf4582
 
     /**
      * This tests that when you purge a queue, all of its messages go.
@@ -279,40 +114,6 @@
     }
 
     /**
-     * This tests whether the server checks that an auto_delete
-     * exchange actually deletes the bindings attached to it when it
-     * is deleted.
-     *
-     * To test this, you declare and auto_delete exchange and bind an
-     * auto_delete queue to it.
-     *
-     * Start a consumer on this queue, send a message, let it get
-     * consumed and then cancel the consumer
-     *
-     * The unsubscribe should cause the queue to auto_delete, which in
-     * turn should cause the exchange to auto_delete.
-     *
-     * Then re-declare the queue again and try to rebind it to the same exhange.
-     *
-     * Because the exchange has been auto-deleted, the bind operation
-     * should fail.
-     */
-    public void testExchangeAutoDelete() throws IOException {
-        doAutoDelete(false, 1);
-    }
-
-    /**
-     * Runs something similar to testExchangeAutoDelete, but adds
-     * different queues with the same binding to the same exchange.
-     *
-     * The difference should be that the original exchange should not
-     * get auto-deleted
-     */
-    public void testExchangeAutoDeleteManyBindings() throws IOException {
-        doAutoDelete(false, 10);
-    }
-
-    /**
      * Test the behaviour of queue.unbind
      */
     public void testUnbind() throws Exception {
@@ -351,154 +152,4 @@
         sendUnroutable(b);
     }
 
-<<<<<<< HEAD
-    private void doAutoDelete(boolean durable, int queues) throws IOException {
-        String[] queueNames = null;
-
-        Binding binding = Binding.randomBinding();
-
-        channel.exchangeDeclare(binding.x, "direct",
-                                false, durable, null);
-        channel.queueDeclare(binding.q, durable, false, true, null);
-        channel.queueBind(binding.q, binding.x, binding.k);
-
-        if (queues > 1) {
-            int j = queues - 1;
-            queueNames = new String[j];
-            for (int i = 0 ; i < j ; i++) {
-                queueNames[i] = randomString();
-                channel.queueDeclare(queueNames[i], durable, false, false, null);
-                channel.queueBind(queueNames[i],
-                                  binding.x, binding.k);
-                channel.basicConsume(queueNames[i], true,
-                                     new QueueingConsumer(channel));
-            }
-        }
-
-        subscribeSendUnsubscribe(binding);
-	if (queues == 1) {
-	    channel.exchangeDelete(binding.x); // we no longer have auto-delete
-	}
-
-        if (durable) {
-            restart();
-        }
-        
-        if (queues > 1) {
-            for (String s : queueNames) {
-                channel.basicConsume(s, true,
-                                     new QueueingConsumer(channel));
-                Binding tmp = new Binding(s, binding.x, binding.k);
-                sendUnroutable(tmp);
-            }
-        }
-
-        channel.queueDeclare(binding.q, durable, true, true, null);
-
-        // if (queues == 1): Because the exchange does not exist, this
-        // bind should fail
-        try {
-            channel.queueBind(binding.q, binding.x, binding.k);
-            sendRoutable(binding);
-        }
-        catch (Exception e) {
-            // do nothing, this is the correct behaviour
-            channel = null;
-            return;
-        }
-        
-        if (queues == 1) {
-            deleteExchangeAndQueue(binding);
-            fail("Queue bind should have failed");
-        }
-
-
-        // Do some cleanup
-        if (queues > 1) {
-            for (String q : queueNames) {
-                channel.queueDelete(q);
-            }
-        }
-    }
-
-    private void subscribeSendUnsubscribe(Binding binding) throws IOException {
-        String tag = channel.basicConsume(binding.q,
-                                          new QueueingConsumer(channel));
-        sendUnroutable(binding);
-        channel.basicCancel(tag);
-    }
-
-    private void sleep(int ms) {
-	try {
-	    Thread.sleep(ms);
-	} catch (InterruptedException ie) {
-	}
-    }
-
-    private void sendUnroutable(Binding binding) throws IOException {
-        channel.basicPublish(binding.x, binding.k, null, payload);
-	sleep(50);
-        GetResponse response = channel.basicGet(binding.q, true);
-        assertNull("The response SHOULD BE null", response);
-    }
-
-    private void sendRoutable(Binding binding) throws IOException {
-        channel.basicPublish(binding.x, binding.k, null, payload);
-	sleep(50);
-        GetResponse response = channel.basicGet(binding.q, true);
-        assertNotNull("The response should not be null", response);
-    }
-
-    private static String randomString() {
-        return "-" + System.nanoTime();
-    }
-
-    private static class Binding {
-
-        String q, x, k;
-
-        static Binding randomBinding() {
-            return new Binding(randomString(), randomString(), randomString());
-        }
-
-        private Binding(String q, String x, String k) {
-            this.q = q;
-            this.x = x;
-            this.k = k;
-        }
-    }
-
-    private void createQueueAndBindToExchange(Binding binding, boolean durable)
-        throws IOException {
-
-        channel.exchangeDeclare(binding.x, "direct", durable);
-        channel.queueDeclare(binding.q, durable, true, true, null);
-        channel.queueBind(binding.q, binding.x, binding.k);
-    }
-
-    private void deleteExchangeAndQueue(Binding binding)
-        throws IOException {
-
-        channel.queueDelete(binding.q);
-        channel.exchangeDelete(binding.x);
-    }
-
-    private Binding setupExchangeBindings(boolean durable)
-        throws IOException {
-
-        Binding binding = Binding.randomBinding();
-        createQueueAndBindToExchange(binding, durable);
-        return binding;
-    }
-
-    private Binding setupExchangeAndRouteMessage(boolean durable)
-        throws IOException {
-
-        Binding binding = setupExchangeBindings(durable);
-        sendRoutable(binding);
-        return binding;
-    }
-
-=======
->>>>>>> 0bdf4582
 }