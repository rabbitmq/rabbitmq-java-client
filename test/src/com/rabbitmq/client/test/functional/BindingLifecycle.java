--- conflicted
+++ resolved
@@ -1,5 +1,3 @@
-<<<<<<< local
-=======
 //   The contents of this file are subject to the Mozilla Public License
 //   Version 1.1 (the "License"); you may not use this file except in
 //   compliance with the License. You may obtain a copy of the License at
@@ -31,134 +29,26 @@
 //   Contributor(s): ______________________________________.
 //
 
->>>>>>> other
 package com.rabbitmq.client.test.functional;
 
-<<<<<<< local
-=======
 import com.rabbitmq.client.AMQP;
->>>>>>> other
 import com.rabbitmq.client.GetResponse;
 import com.rabbitmq.client.ShutdownSignalException;
 import com.rabbitmq.client.Method;
 import com.rabbitmq.client.Command;
 
+import java.io.IOException;
+
 /**
  * This tests whether bindings are created and nuked properly.
  *
- * TODO: Adjust this test when Queue.Unbind is implemented in the
- * server
+ * The tests attempt to declare durable queues on a secondary node, if
+ * present, and that node is restarted as part of the tests while the
+ * primary node is still running. That way we exercise any node-down
+ * handler code in the server.
+ *
  */
-public class BindingLifecycle extends PersisterRestartBase {
-
-    protected static final byte[] payload =
-        (""+ System.currentTimeMillis()).getBytes();
-
-    private static final int N = 1;
-
-    protected static final String Q = "Q-" + System.currentTimeMillis();
-    protected static final String X = "X-" + System.currentTimeMillis();
-    protected static final String K = "K-" + System.currentTimeMillis();
-
-    /**
-     *   Tests whether durable bindings are correctly recovered.
-     */
-    public void testDurableBindingRecovery() {
-        declareDurableTopicExchange(X);
-        declareAndBindDurableQueue(Q, X, K);
-
-        restart();
-
-        for (int i = 0; i < N; i++){
-            basicPublishVolatile(X, K);
-        }
-
-        assertDelivered(Q, N);
-
-        deleteQueue(Q);
-        deleteExchange(X);
-    }
-
-    /**
-     * This tests whether the bindings attached to a durable exchange
-     * are correctly blown away when the exhange is nuked.
-     *
-     * This complements a unit test for testing non-durable exhanges.
-     * In that case, an exchange is deleted and you expect any
-     * bindings hanging to it to be deleted as well. To verify this,
-     * the exchange is deleted and then recreated.
-     *
-     * After the recreation, the old bindings should no longer exist
-     * and hence any messages published to that exchange get routed to
-     * /dev/null
-     *
-     * This test exercises the durable variable of that test, so the
-     * main difference is that the broker has to be restarted to
-     * verify that the durable routes have been turfed.
-     */
-    public void testDurableBindingsDeletion() {
-        declareDurableTopicExchange(X);
-        declareAndBindDurableQueue(Q, X, K);
-
-        deleteExchange(X);
-
-        restart();
-
-        declareDurableTopicExchange(X);
-
-        for (int i = 0; i < N; i++){
-            basicPublishVolatile(X, K);
-        }
-
-        GetResponse response = channel.basicGet(Q, true);
-        assertNull("The initial response SHOULD BE null", response);
-
-        deleteQueue(Q);
-        deleteExchange(X);
-    }
-
-
-    /**
-     * This tests whether the default bindings for persistent queues
-     * are recovered properly.
-     *
-     * The idea is to create a durable queue, nuke the server and then
-     * publish a message to it using the queue name as a routing key
-     */
-    public void testDefaultBindingRecovery() {
-        declareDurableQueue(Q);
-
-        restart();
-
-        basicPublishVolatile("", Q);
-
-        GetResponse response = channel.basicGet(Q, true);
-        assertNotNull("The initial response SHOULD NOT be null", response);
-
-        deleteQueue(Q);
-    }
-
-    /**
-     * This tests whether when you delete a queue, that its bindings
-     * are deleted as well.
-     */
-    public void testQueueDelete() {
-
-        boolean durable = true;
-        Binding binding = setupExchangeAndRouteMessage(durable);
-
-        // Nuke the queue and repeat this test, this time you expect
-        // nothing to get routed.
-        //
-        // TODO: When unbind is implemented, use that instead of
-        // deleting and re-creating the queue
-        channel.queueDelete(binding.q);
-        channel.queueDeclare(binding.q, durable);
-
-        sendUnroutable(binding);
-
-        deleteExchangeAndQueue(binding);
-    }
+public class BindingLifecycle extends BindingLifecycleBase {
 
     /**
      * This tests that when you purge a queue, all of its messages go.
@@ -215,7 +105,7 @@
      * This tests whether when you delete an exchange, that any
      * bindings attached to it are deleted as well.
      */
-    public void testExchangeDelete() {
+    public void testExchangeDelete() throws IOException {
 
         boolean durable = true;
         Binding binding = setupExchangeAndRouteMessage(durable);
@@ -239,7 +129,7 @@
      * To test this, you try to delete an exchange with a queue still
      * bound to it and expect the delete operation to fail.
      */
-    public void testExchangeIfUnused() {
+    public void testExchangeIfUnused() throws IOException {
 
         boolean durable = true;
         Binding binding = setupExchangeBindings(durable);
@@ -260,21 +150,6 @@
     /**
      *
      */
-<<<<<<< HEAD
-    public void testExchangeAutoDelete() {
-        doAutoDelete(false, 1);
-    }
-
-    /**
-     * Runs something similar to testExchangeAutoDelete, but adds
-     * different queues with the same binding to the same exchange.
-     *
-     * The difference should be that the original exchange should not
-     * get auto-deleted
-     */
-    public void testExchangeAutoDeleteManyBindings() {
-        doAutoDelete(false, 10);
-=======
     public void testExchangePassiveDeclare() throws IOException {
         channel.exchangeDeclare("testPassive", "direct");
         channel.exchangeDeclarePassive("testPassive");
@@ -296,163 +171,45 @@
                          ((AMQP.Channel.Close)m).getReplyCode());
             return;
         }
->>>>>>> 58534e10
-    }
-
-    /** 
-     * The same thing as testExchangeAutoDelete, but with durable
-     * queues.
-     *
-     * Main difference is restarting the broker to make sure that the
-     * durable queues are blasted away.
-     */
-    public void testExchangeAutoDeleteDurable() {
-        doAutoDelete(true, 1);
-    }
-
-    /**
-     * The same thing as testExchangeAutoDeleteManyBindings, but with
-     * durable queues.
-     */
-    public void testExchangeAutoDeleteDurableManyBindings() {
-        doAutoDelete(true, 10);
-    }
-
-    private void doAutoDelete(boolean durable, int queues) {
-
-        String[] queueNames = null;
-
-        Binding binding = Binding.randomBinding();
-
-        channel.exchangeDeclare(binding.x, "direct",
-                                false, durable, true, null);
-        channel.queueDeclare(binding.q,
-                             false, durable, false, true, null);
-        channel.queueBind(binding.q, binding.x, binding.k);
-
-
-        if (queues > 1) {
-            int j = queues - 1;
-            queueNames = new String[j];
-            for (int i = 0 ; i < j ; i++) {
-                queueNames[i] = randomString();
-                channel.queueDeclare(queueNames[i],
-                                     false, durable, false, false, null);
-                channel.queueBind(queueNames[i],
-                                  binding.x, binding.k);
-                channel.basicConsume(queueNames[i], true,
-                                     new QueueingConsumer(channel));
+    }
+
+    /**
+     * Test the behaviour of queue.unbind
+     */
+    public void testUnbind() throws Exception {
+
+        Binding b = new Binding(channel.queueDeclare().getQueue(),
+                                "amq.direct",
+                                "quay");
+
+        // failure cases
+
+        Binding[] tests = new Binding[] {
+            new Binding("unknown_queue", b.x, b.k),
+            new Binding(b.q, "unknown_exchange", b.k),
+            new Binding("unknown_unknown", "exchange_queue", b.k),
+            new Binding(b.q, b.x, "unknown_rk"),
+            new Binding("unknown_queue", "unknown_exchange", "unknown_rk")
+        };
+
+        for (int i = 0; i < tests.length; i++) {
+
+            Binding test = tests[i];
+            try {
+                channel.queueUnbind(test.q, test.x, test.k);
+                fail("expected not_found in test " + i);
+            } catch (IOException ee) {
+                checkShutdownSignal(AMQP.NOT_FOUND, ee);
+                openChannel();
             }
         }
 
-        subscribeSendUnsubscribe(binding);
-
-        if (durable) {
-            restart();
-        }
-        
-        if (queues > 1) {
-            for (String s : queueNames) {
-                channel.basicConsume(s, true,
-                                     new QueueingConsumer(channel));
-                Binding tmp = new Binding(binding.x, s, binding.k);
-                sendUnroutable(tmp);
-            }
-        }
-
-        channel.queueDeclare(binding.q,
-                             false, durable, true, true, null);
-
-        // if (queues == 1): Because the exchange does not exist, this
-        // bind should fail
-        try {
-            channel.queueBind(binding.q, binding.x, binding.k);
-            sendRoutable(binding);
-        }
-        catch (Exception e) {
-            // do nothing, this is the correct behaviour
-            channel = null;
-            return;
-        }
-        
-        if (queues == 1) {
-            deleteExchangeAndQueue(binding);
-            fail("Queue bind should have failed");
-        }
-
-
-        // Do some cleanup
-        if (queues > 1) {
-            for (String q : queueNames) {
-                channel.queueDelete(q);
-            }
-        }
-
-    }
-
-    private void subscribeSendUnsubscribe(Binding binding) {
-        String tag = channel.basicConsume(binding.q,
-                                          new QueueingConsumer(channel));
-        sendUnroutable(binding);
-        channel.basicCancel(tag);
-    }
-
-    private void sendUnroutable(Binding binding) {
-        channel.basicPublish(binding.x, binding.k, null, payload);
-        GetResponse response = channel.basicGet(binding.q, true);
-        assertNull("The response SHOULD BE null", response);
-    }
-
-    private void sendRoutable(Binding binding) {
-        channel.basicPublish(binding.x, binding.k, null, payload);
-        GetResponse response = channel.basicGet(binding.q, true);
-        assertNotNull("The response should not be null", response);
-    }
-
-    private static String randomString() {
-        return "-" + System.nanoTime();
-    }
-
-    private static class Binding {
-
-        String x, q, k;
-
-        static Binding randomBinding() {
-            return new Binding(randomString(), randomString(), randomString());
-        }
-
-        private Binding(String x, String q, String k) {
-            this.x = x;
-            this.q = q;
-            this.k = k;
-        }
-    }
-
-    private void createQueueAndBindToExchange(Binding binding, boolean durable) {
-
-        channel.exchangeDeclare(binding.x, "direct", durable);
-        channel.queueDeclare(binding.q, durable);
-        channel.queueBind(binding.q, binding.x, binding.k);
-    }
-
-    private void deleteExchangeAndQueue(Binding binding) {
-
-        channel.queueDelete(binding.q);
-        channel.exchangeDelete(binding.x);
-    }
-
-    private Binding setupExchangeBindings(boolean durable) {
-
-        Binding binding = Binding.randomBinding();
-        createQueueAndBindToExchange(binding, durable);
-        return binding;
-    }
-
-    private Binding setupExchangeAndRouteMessage(boolean durable) {
-
-        Binding binding = setupExchangeBindings(durable);
-        sendRoutable(binding);
-        return binding;
+        // success case
+
+        channel.queueBind(b.q, b.x, b.k);
+        sendRoutable(b);
+        channel.queueUnbind(b.q, b.x, b.k);
+        sendUnroutable(b);
     }
 
 }