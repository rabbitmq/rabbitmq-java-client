//   The contents of this file are subject to the Mozilla Public License
//   Version 1.1 (the "License"); you may not use this file except in
//   compliance with the License. You may obtain a copy of the License at
//   http://www.mozilla.org/MPL/
//
//   Software distributed under the License is distributed on an "AS IS"
//   basis, WITHOUT WARRANTY OF ANY KIND, either express or implied. See the
//   License for the specific language governing rights and limitations
//   under the License.
//
//   The Original Code is RabbitMQ.
//
//   The Initial Developers of the Original Code are LShift Ltd.,
//   Cohesive Financial Technologies LLC., and Rabbit Technologies Ltd.
//
//   Portions created by LShift Ltd., Cohesive Financial Technologies
//   LLC., and Rabbit Technologies Ltd. are Copyright (C) 2007-2008
//   LShift Ltd., Cohesive Financial Technologies LLC., and Rabbit
//   Technologies Ltd.;
//
//   All Rights Reserved.
//
//   Contributor(s): ______________________________________.
//

package com.rabbitmq.client.test.functional;

<<<<<<< HEAD
import java.util.List;
import java.util.ArrayList;
import java.io.IOException;

=======
import com.rabbitmq.client.AMQP;
>>>>>>> a456b7d0
import com.rabbitmq.client.GetResponse;

import java.io.IOException;

public class Routing extends BrokerTestCase
{

    protected final String E = "MRDQ";
    protected final String Q1 = "foo";
    protected final String Q2 = "bar";

    protected void setUp()
        throws IOException
    {
        super.setUp();
        channel.exchangeDeclare(ticket, E, "direct");
        channel.queueDeclare(ticket, Q1);
        channel.queueDeclare(ticket, Q2);
    }

    protected void tearDown()
        throws IOException
    {
        channel.queueDelete(ticket, Q1);
        channel.queueDelete(ticket, Q2);
        channel.exchangeDelete(ticket, E);
        super.tearDown();
    }

    private void bind(String queue, String routingKey)
        throws IOException
    {
        channel.queueBind(ticket, queue, E, routingKey);
    }

    private void check(String routingKey, boolean expectQ1, boolean expectQ2)
        throws IOException
    {
        channel.basicPublish(ticket, E, routingKey, null, "mrdq".getBytes());
        checkGet(Q1, expectQ1);
        checkGet(Q2, expectQ2);
    }

    private void checkGet(String queue, boolean messageExpected)
        throws IOException
    {
        GetResponse r = channel.basicGet(ticket, queue, true);
        if (messageExpected) {
            assertNotNull(r);
        } else {
            assertNull(r);
        }
    }

    /**
     * Tests the "default queue name" and "default routing key" pieces
     * of the spec. See the doc for the "queue" and "routing key"
     * fields of queue.bind.
     */
    public void testMRDQRouting()
        throws IOException
    {
        bind(Q1, "baz");        //Q1, "baz"
        bind(Q1, "");           //Q1, ""
        bind("", "baz");        //Q2, "baz"
        bind("", "");           //Q2, Q2
        check("", true, false);
        check(Q1, false, false);
        check(Q2, false, true);
        check("baz", true, true);
    }

    /**
     * If a queue has more than one binding to an exchange, it should
     * NOT receive duplicate copies of a message that matches both
     * bindings.
     */
    public void testDoubleBinding()
        throws IOException
    {
        channel.queueBind(ticket, Q1, "amq.topic", "x.#");
        channel.queueBind(ticket, Q1, "amq.topic", "#.x");
        channel.basicPublish(ticket, "amq.topic", "x.y", null, "x.y".getBytes());
        checkGet(Q1, true);
        checkGet(Q1, false);
        channel.basicPublish(ticket, "amq.topic", "y.x", null, "y.x".getBytes());
        checkGet(Q1, true);
        checkGet(Q1, false);
        channel.basicPublish(ticket, "amq.topic", "x.x", null, "x.x".getBytes());
        checkGet(Q1, true);
        checkGet(Q1, false);
    }

<<<<<<< HEAD
    public void testFanoutRouting() throws Exception {

        List<String> queues = new ArrayList<String>();

        for (int i = 0; i < 2; i++) {
            String q = "Q-" + System.nanoTime();
            channel.queueDeclare(ticket, q);
            channel.queueBind(ticket, q, "amq.fanout", "");
            queues.add(q);
        }        

        channel.basicPublish(ticket, "amq.fanout", System.nanoTime() + "",
                             null, "fanout".getBytes());

        for (String q : queues) {
            checkGet(q, true);
        }

        for (String q : queues) {
            channel.queueDelete(ticket, q);
        }
=======
    public void testUnbind() throws Exception {
        AMQP.Queue.DeclareOk ok = channel.queueDeclare(ticket);
        String queue = ok.getQueue();

        String routingKey = "quay";
        String x = "amq.direct";

        channel.queueBind(ticket, queue, x, routingKey);
        channel.basicPublish(ticket, x, routingKey, null, "foobar".getBytes());
        checkGet(queue, true);

        channel.queueUnbind(ticket, queue, x, routingKey);

        channel.basicPublish(ticket, x, routingKey, null, "foobar".getBytes());
        checkGet(queue, false);

        channel.queueDelete(ticket, queue);
>>>>>>> a456b7d0
    }
}<|MERGE_RESOLUTION|>--- conflicted
+++ resolved
@@ -25,17 +25,12 @@
 
 package com.rabbitmq.client.test.functional;
 
-<<<<<<< HEAD
+import com.rabbitmq.client.GetResponse;
+import com.rabbitmq.client.AMQP;
+
+import java.io.IOException;
 import java.util.List;
 import java.util.ArrayList;
-import java.io.IOException;
-
-=======
-import com.rabbitmq.client.AMQP;
->>>>>>> a456b7d0
-import com.rabbitmq.client.GetResponse;
-
-import java.io.IOException;
 
 public class Routing extends BrokerTestCase
 {
@@ -79,7 +74,7 @@
     private void checkGet(String queue, boolean messageExpected)
         throws IOException
     {
-        GetResponse r = channel.basicGet(ticket, queue, true);
+        GetResponse  r = channel.basicGet(ticket, queue, true);
         if (messageExpected) {
             assertNotNull(r);
         } else {
@@ -126,7 +121,6 @@
         checkGet(Q1, false);
     }
 
-<<<<<<< HEAD
     public void testFanoutRouting() throws Exception {
 
         List<String> queues = new ArrayList<String>();
@@ -136,7 +130,7 @@
             channel.queueDeclare(ticket, q);
             channel.queueBind(ticket, q, "amq.fanout", "");
             queues.add(q);
-        }        
+        }
 
         channel.basicPublish(ticket, "amq.fanout", System.nanoTime() + "",
                              null, "fanout".getBytes());
@@ -148,11 +142,11 @@
         for (String q : queues) {
             channel.queueDelete(ticket, q);
         }
-=======
+    }
+
     public void testUnbind() throws Exception {
         AMQP.Queue.DeclareOk ok = channel.queueDeclare(ticket);
         String queue = ok.getQueue();
-
         String routingKey = "quay";
         String x = "amq.direct";
 
@@ -166,6 +160,5 @@
         checkGet(queue, false);
 
         channel.queueDelete(ticket, queue);
->>>>>>> a456b7d0
     }
 }