syntax: glob
*~
*.class
*.dat
*.ipr
*.iws
*.iml
*.dump
*.idea

syntax: regexp
^build/
<<<<<<< HEAD
^out/
=======
^out/
^.idea/
>>>>>>> 4d453d99
<|MERGE_RESOLUTION|>--- conflicted
+++ resolved
@@ -6,13 +6,8 @@
 *.iws
 *.iml
 *.dump
-*.idea
 
 syntax: regexp
 ^build/
-<<<<<<< HEAD
 ^out/
-=======
-^out/
-^.idea/
->>>>>>> 4d453d99
+^.idea/