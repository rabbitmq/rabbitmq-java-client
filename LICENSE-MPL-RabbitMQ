                          MOZILLA PUBLIC LICENSE
                                Version 1.1

                              ---------------

1. Definitions.

     1.0.1. "Commercial Use" means distribution or otherwise making the
     Covered Code available to a third party.

     1.1. "Contributor" means each entity that creates or contributes to
     the creation of Modifications.

     1.2. "Contributor Version" means the combination of the Original
     Code, prior Modifications used by a Contributor, and the Modifications
     made by that particular Contributor.

     1.3. "Covered Code" means the Original Code or Modifications or the
     combination of the Original Code and Modifications, in each case
     including portions thereof.

     1.4. "Electronic Distribution Mechanism" means a mechanism generally
     accepted in the software development community for the electronic
     transfer of data.

     1.5. "Executable" means Covered Code in any form other than Source
     Code.

     1.6. "Initial Developer" means the individual or entity identified
     as the Initial Developer in the Source Code notice required by Exhibit
     A.

     1.7. "Larger Work" means a work which combines Covered Code or
     portions thereof with code not governed by the terms of this License.

     1.8. "License" means this document.

     1.8.1. "Licensable" means having the right to grant, to the maximum
     extent possible, whether at the time of the initial grant or
     subsequently acquired, any and all of the rights conveyed herein.

     1.9. "Modifications" means any addition to or deletion from the
     substance or structure of either the Original Code or any previous
     Modifications. When Covered Code is released as a series of files, a
     Modification is:
          A. Any addition to or deletion from the contents of a file
          containing Original Code or previous Modifications.

          B. Any new file that contains any part of the Original Code or
          previous Modifications.

     1.10. "Original Code" means Source Code of computer software code
     which is described in the Source Code notice required by Exhibit A as
     Original Code, and which, at the time of its release under this
     License is not already Covered Code governed by this License.

     1.10.1. "Patent Claims" means any patent claim(s), now owned or
     hereafter acquired, including without limitation,  method, process,
     and apparatus claims, in any patent Licensable by grantor.

     1.11. "Source Code" means the preferred form of the Covered Code for
     making modifications to it, including all modules it contains, plus
     any associated interface definition files, scripts used to control
     compilation and installation of an Executable, or source code
     differential comparisons against either the Original Code or another
     well known, available Covered Code of the Contributor's choice. The
     Source Code can be in a compressed or archival form, provided the
     appropriate decompression or de-archiving software is widely available
     for no charge.

     1.12. "You" (or "Your")  means an individual or a legal entity
     exercising rights under, and complying with all of the terms of, this
     License or a future version of this License issued under Section 6.1.
     For legal entities, "You" includes any entity which controls, is
     controlled by, or is under common control with You. For purposes of
     this definition, "control" means (a) the power, direct or indirect,
     to cause the direction or management of such entity, whether by
     contract or otherwise, or (b) ownership of more than fifty percent
     (50%) of the outstanding shares or beneficial ownership of such
     entity.

2. Source Code License.

     2.1. The Initial Developer Grant.
     The Initial Developer hereby grants You a world-wide, royalty-free,
     non-exclusive license, subject to third party intellectual property
     claims:
          (a)  under intellectual property rights (other than patent or
          trademark) Licensable by Initial Developer to use, reproduce,
          modify, display, perform, sublicense and distribute the Original
          Code (or portions thereof) with or without Modifications, and/or
          as part of a Larger Work; and

          (b) under Patents Claims infringed by the making, using or
          selling of Original Code, to make, have made, use, practice,
          sell, and offer for sale, and/or otherwise dispose of the
          Original Code (or portions thereof).

          (c) the licenses granted in this Section 2.1(a) and (b) are
          effective on the date Initial Developer first distributes
          Original Code under the terms of this License.

          (d) Notwithstanding Section 2.1(b) above, no patent license is
          granted: 1) for code that You delete from the Original Code; 2)
          separate from the Original Code;  or 3) for infringements caused
          by: i) the modification of the Original Code or ii) the
          combination of the Original Code with other software or devices.

     2.2. Contributor Grant.
     Subject to third party intellectual property claims, each Contributor
     hereby grants You a world-wide, royalty-free, non-exclusive license

          (a)  under intellectual property rights (other than patent or
          trademark) Licensable by Contributor, to use, reproduce, modify,
          display, perform, sublicense and distribute the Modifications
          created by such Contributor (or portions thereof) either on an
          unmodified basis, with other Modifications, as Covered Code
          and/or as part of a Larger Work; and

          (b) under Patent Claims infringed by the making, using, or
          selling of  Modifications made by that Contributor either alone
          and/or in combination with its Contributor Version (or portions
          of such combination), to make, use, sell, offer for sale, have
          made, and/or otherwise dispose of: 1) Modifications made by that
          Contributor (or portions thereof); and 2) the combination of
          Modifications made by that Contributor with its Contributor
          Version (or portions of such combination).

          (c) the licenses granted in Sections 2.2(a) and 2.2(b) are
          effective on the date Contributor first makes Commercial Use of
          the Covered Code.

          (d)    Notwithstanding Section 2.2(b) above, no patent license is
          granted: 1) for any code that Contributor has deleted from the
          Contributor Version; 2)  separate from the Contributor Version;
          3)  for infringements caused by: i) third party modifications of
          Contributor Version or ii)  the combination of Modifications made
          by that Contributor with other software  (except as part of the
          Contributor Version) or other devices; or 4) under Patent Claims
          infringed by Covered Code in the absence of Modifications made by
          that Contributor.

3. Distribution Obligations.

     3.1. Application of License.
     The Modifications which You create or to which You contribute are
     governed by the terms of this License, including without limitation
     Section 2.2. The Source Code version of Covered Code may be
     distributed only under the terms of this License or a future version
     of this License released under Section 6.1, and You must include a
     copy of this License with every copy of the Source Code You
     distribute. You may not offer or impose any terms on any Source Code
     version that alters or restricts the applicable version of this
     License or the recipients' rights hereunder. However, You may include
     an additional document offering the additional rights described in
     Section 3.5.

     3.2. Availability of Source Code.
     Any Modification which You create or to which You contribute must be
     made available in Source Code form under the terms of this License
     either on the same media as an Executable version or via an accepted
     Electronic Distribution Mechanism to anyone to whom you made an
     Executable version available; and if made available via Electronic
     Distribution Mechanism, must remain available for at least twelve (12)
     months after the date it initially became available, or at least six
     (6) months after a subsequent version of that particular Modification
     has been made available to such recipients. You are responsible for
     ensuring that the Source Code version remains available even if the
     Electronic Distribution Mechanism is maintained by a third party.

     3.3. Description of Modifications.
     You must cause all Covered Code to which You contribute to contain a
     file documenting the changes You made to create that Covered Code and
     the date of any change. You must include a prominent statement that
     the Modification is derived, directly or indirectly, from Original
     Code provided by the Initial Developer and including the name of the
     Initial Developer in (a) the Source Code, and (b) in any notice in an
     Executable version or related documentation in which You describe the
     origin or ownership of the Covered Code.

     3.4. Intellectual Property Matters
          (a) Third Party Claims.
          If Contributor has knowledge that a license under a third party's
          intellectual property rights is required to exercise the rights
          granted by such Contributor under Sections 2.1 or 2.2,
          Contributor must include a text file with the Source Code
          distribution titled "LEGAL" which describes the claim and the
          party making the claim in sufficient detail that a recipient will
          know whom to contact. If Contributor obtains such knowledge after
          the Modification is made available as described in Section 3.2,
          Contributor shall promptly modify the LEGAL file in all copies
          Contributor makes available thereafter and shall take other steps
          (such as notifying appropriate mailing lists or newsgroups)
          reasonably calculated to inform those who received the Covered
          Code that new knowledge has been obtained.

          (b) Contributor APIs.
          If Contributor's Modifications include an application programming
          interface and Contributor has knowledge of patent licenses which
          are reasonably necessary to implement that API, Contributor must
          also include this information in the LEGAL file.

               (c)    Representations.
          Contributor represents that, except as disclosed pursuant to
          Section 3.4(a) above, Contributor believes that Contributor's
          Modifications are Contributor's original creation(s) and/or
          Contributor has sufficient rights to grant the rights conveyed by
          this License.

     3.5. Required Notices.
     You must duplicate the notice in Exhibit A in each file of the Source
     Code.  If it is not possible to put such notice in a particular Source
     Code file due to its structure, then You must include such notice in a
     location (such as a relevant directory) where a user would be likely
     to look for such a notice.  If You created one or more Modification(s)
     You may add your name as a Contributor to the notice described in
     Exhibit A.  You must also duplicate this License in any documentation
     for the Source Code where You describe recipients' rights or ownership
     rights relating to Covered Code.  You may choose to offer, and to
     charge a fee for, warranty, support, indemnity or liability
     obligations to one or more recipients of Covered Code. However, You
     may do so only on Your own behalf, and not on behalf of the Initial
     Developer or any Contributor. You must make it absolutely clear than
     any such warranty, support, indemnity or liability obligation is
     offered by You alone, and You hereby agree to indemnify the Initial
     Developer and every Contributor for any liability incurred by the
     Initial Developer or such Contributor as a result of warranty,
     support, indemnity or liability terms You offer.

     3.6. Distribution of Executable Versions.
     You may distribute Covered Code in Executable form only if the
     requirements of Section 3.1-3.5 have been met for that Covered Code,
     and if You include a notice stating that the Source Code version of
     the Covered Code is available under the terms of this License,
     including a description of how and where You have fulfilled the
     obligations of Section 3.2. The notice must be conspicuously included
     in any notice in an Executable version, related documentation or
     collateral in which You describe recipients' rights relating to the
     Covered Code. You may distribute the Executable version of Covered
     Code or ownership rights under a license of Your choice, which may
     contain terms different from this License, provided that You are in
     compliance with the terms of this License and that the license for the
     Executable version does not attempt to limit or alter the recipient's
     rights in the Source Code version from the rights set forth in this
     License. If You distribute the Executable version under a different
     license You must make it absolutely clear that any terms which differ
     from this License are offered by You alone, not by the Initial
     Developer or any Contributor. You hereby agree to indemnify the
     Initial Developer and every Contributor for any liability incurred by
     the Initial Developer or such Contributor as a result of any such
     terms You offer.

     3.7. Larger Works.
     You may create a Larger Work by combining Covered Code with other code
     not governed by the terms of this License and distribute the Larger
     Work as a single product. In such a case, You must make sure the
     requirements of this License are fulfilled for the Covered Code.

4. Inability to Comply Due to Statute or Regulation.

     If it is impossible for You to comply with any of the terms of this
     License with respect to some or all of the Covered Code due to
     statute, judicial order, or regulation then You must: (a) comply with
     the terms of this License to the maximum extent possible; and (b)
     describe the limitations and the code they affect. Such description
     must be included in the LEGAL file described in Section 3.4 and must
     be included with all distributions of the Source Code. Except to the
     extent prohibited by statute or regulation, such description must be
     sufficiently detailed for a recipient of ordinary skill to be able to
     understand it.

5. Application of this License.

     This License applies to code to which the Initial Developer has
     attached the notice in Exhibit A and to related Covered Code.

6. Versions of the License.

     6.1. New Versions.
     Netscape Communications Corporation ("Netscape") may publish revised
     and/or new versions of the License from time to time. Each version
     will be given a distinguishing version number.

     6.2. Effect of New Versions.
     Once Covered Code has been published under a particular version of the
     License, You may always continue to use it under the terms of that
     version. You may also choose to use such Covered Code under the terms
     of any subsequent version of the License published by Netscape. No one
     other than Netscape has the right to modify the terms applicable to
     Covered Code created under this License.

     6.3. Derivative Works.
     If You create or use a modified version of this License (which you may
     only do in order to apply it to code which is not already Covered Code
     governed by this License), You must (a) rename Your license so that
     the phrases "Mozilla", "MOZILLAPL", "MOZPL", "Netscape",
     "MPL", "NPL" or any confusingly similar phrase do not appear in your
     license (except to note that your license differs from this License)
     and (b) otherwise make it clear that Your version of the license
     contains terms which differ from the Mozilla Public License and
     Netscape Public License. (Filling in the name of the Initial
     Developer, Original Code or Contributor in the notice described in
     Exhibit A shall not of themselves be deemed to be modifications of
     this License.)

7. DISCLAIMER OF WARRANTY.

     COVERED CODE IS PROVIDED UNDER THIS LICENSE ON AN "AS IS" BASIS,
     WITHOUT WARRANTY OF ANY KIND, EITHER EXPRESSED OR IMPLIED, INCLUDING,
     WITHOUT LIMITATION, WARRANTIES THAT THE COVERED CODE IS FREE OF
     DEFECTS, MERCHANTABLE, FIT FOR A PARTICULAR PURPOSE OR NON-INFRINGING.
     THE ENTIRE RISK AS TO THE QUALITY AND PERFORMANCE OF THE COVERED CODE
     IS WITH YOU. SHOULD ANY COVERED CODE PROVE DEFECTIVE IN ANY RESPECT,
     YOU (NOT THE INITIAL DEVELOPER OR ANY OTHER CONTRIBUTOR) ASSUME THE
     COST OF ANY NECESSARY SERVICING, REPAIR OR CORRECTION. THIS DISCLAIMER
     OF WARRANTY CONSTITUTES AN ESSENTIAL PART OF THIS LICENSE. NO USE OF
     ANY COVERED CODE IS AUTHORIZED HEREUNDER EXCEPT UNDER THIS DISCLAIMER.

8. TERMINATION.

     8.1.  This License and the rights granted hereunder will terminate
     automatically if You fail to comply with terms herein and fail to cure
     such breach within 30 days of becoming aware of the breach. All
     sublicenses to the Covered Code which are properly granted shall
     survive any termination of this License. Provisions which, by their
     nature, must remain in effect beyond the termination of this License
     shall survive.

     8.2.  If You initiate litigation by asserting a patent infringement
     claim (excluding declatory judgment actions) against Initial Developer
     or a Contributor (the Initial Developer or Contributor against whom
     You file such action is referred to as "Participant")  alleging that:

     (a)  such Participant's Contributor Version directly or indirectly
     infringes any patent, then any and all rights granted by such
     Participant to You under Sections 2.1 and/or 2.2 of this License
     shall, upon 60 days notice from Participant terminate prospectively,
     unless if within 60 days after receipt of notice You either: (i)
     agree in writing to pay Participant a mutually agreeable reasonable
     royalty for Your past and future use of Modifications made by such
     Participant, or (ii) withdraw Your litigation claim with respect to
     the Contributor Version against such Participant.  If within 60 days
     of notice, a reasonable royalty and payment arrangement are not
     mutually agreed upon in writing by the parties or the litigation claim
     is not withdrawn, the rights granted by Participant to You under
     Sections 2.1 and/or 2.2 automatically terminate at the expiration of
     the 60 day notice period specified above.

     (b)  any software, hardware, or device, other than such Participant's
     Contributor Version, directly or indirectly infringes any patent, then
     any rights granted to You by such Participant under Sections 2.1(b)
     and 2.2(b) are revoked effective as of the date You first made, used,
     sold, distributed, or had made, Modifications made by that
     Participant.

     8.3.  If You assert a patent infringement claim against Participant
     alleging that such Participant's Contributor Version directly or
     indirectly infringes any patent where such claim is resolved (such as
     by license or settlement) prior to the initiation of patent
     infringement litigation, then the reasonable value of the licenses
     granted by such Participant under Sections 2.1 or 2.2 shall be taken
     into account in determining the amount or value of any payment or
     license.

     8.4.  In the event of termination under Sections 8.1 or 8.2 above,
     all end user license agreements (excluding distributors and resellers)
     which have been validly granted by You or any distributor hereunder
     prior to termination shall survive termination.

9. LIMITATION OF LIABILITY.

     UNDER NO CIRCUMSTANCES AND UNDER NO LEGAL THEORY, WHETHER TORT
     (INCLUDING NEGLIGENCE), CONTRACT, OR OTHERWISE, SHALL YOU, THE INITIAL
     DEVELOPER, ANY OTHER CONTRIBUTOR, OR ANY DISTRIBUTOR OF COVERED CODE,
     OR ANY SUPPLIER OF ANY OF SUCH PARTIES, BE LIABLE TO ANY PERSON FOR
     ANY INDIRECT, SPECIAL, INCIDENTAL, OR CONSEQUENTIAL DAMAGES OF ANY
     CHARACTER INCLUDING, WITHOUT LIMITATION, DAMAGES FOR LOSS OF GOODWILL,
     WORK STOPPAGE, COMPUTER FAILURE OR MALFUNCTION, OR ANY AND ALL OTHER
     COMMERCIAL DAMAGES OR LOSSES, EVEN IF SUCH PARTY SHALL HAVE BEEN
     INFORMED OF THE POSSIBILITY OF SUCH DAMAGES. THIS LIMITATION OF
     LIABILITY SHALL NOT APPLY TO LIABILITY FOR DEATH OR PERSONAL INJURY
     RESULTING FROM SUCH PARTY'S NEGLIGENCE TO THE EXTENT APPLICABLE LAW
     PROHIBITS SUCH LIMITATION. SOME JURISDICTIONS DO NOT ALLOW THE
     EXCLUSION OR LIMITATION OF INCIDENTAL OR CONSEQUENTIAL DAMAGES, SO
     THIS EXCLUSION AND LIMITATION MAY NOT APPLY TO YOU.

10. U.S. GOVERNMENT END USERS.

     The Covered Code is a "commercial item," as that term is defined in
     48 C.F.R. 2.101 (Oct. 1995), consisting of "commercial computer
     software" and "commercial computer software documentation," as such
     terms are used in 48 C.F.R. 12.212 (Sept. 1995). Consistent with 48
     C.F.R. 12.212 and 48 C.F.R. 227.7202-1 through 227.7202-4 (June 1995),
     all U.S. Government End Users acquire Covered Code with only those
     rights set forth herein.

11. MISCELLANEOUS.

     This License represents the complete agreement concerning subject
     matter hereof. If any provision of this License is held to be
     unenforceable, such provision shall be reformed only to the extent
     necessary to make it enforceable. This License shall be governed by
     California law provisions (except to the extent applicable law, if
     any, provides otherwise), excluding its conflict-of-law provisions.
     With respect to disputes in which at least one party is a citizen of,
     or an entity chartered or registered to do business in the United
     States of America, any litigation relating to this License shall be
     subject to the jurisdiction of the Federal Courts of the Northern
     District of California, with venue lying in Santa Clara County,
     California, with the losing party responsible for costs, including
     without limitation, court costs and reasonable attorneys' fees and
     expenses. The application of the United Nations Convention on
     Contracts for the International Sale of Goods is expressly excluded.
     Any law or regulation which provides that the language of a contract
     shall be construed against the drafter shall not apply to this
     License.

12. RESPONSIBILITY FOR CLAIMS.

     As between Initial Developer and the Contributors, each party is
     responsible for claims and damages arising, directly or indirectly,
     out of its utilization of rights under this License and You agree to
     work with Initial Developer and Contributors to distribute such
     responsibility on an equitable basis. Nothing herein is intended or
     shall be deemed to constitute any admission of liability.

13. MULTIPLE-LICENSED CODE.

     Initial Developer may designate portions of the Covered Code as
     "Multiple-Licensed".  "Multiple-Licensed" means that the Initial
     Developer permits you to utilize portions of the Covered Code under
     Your choice of the MPL or the alternative licenses, if any, specified
     by the Initial Developer in the file described in Exhibit A.

EXHIBIT A -Mozilla Public License.

     ``The contents of this file are subject to the Mozilla Public License
     Version 1.1 (the "License"); you may not use this file except in
     compliance with the License. You may obtain a copy of the License at
     http://www.mozilla.org/MPL/

     Software distributed under the License is distributed on an "AS IS"
     basis, WITHOUT WARRANTY OF ANY KIND, either express or implied. See the
     License for the specific language governing rights and limitations
     under the License.

     The Original Code is RabbitMQ.

<<<<<<< HEAD
     The Initial Developer of the Original Code is VMware, Inc.
     Copyright (c) 2007-2011 VMware, Inc.  All rights reserved.

     Alternatively, the contents of this file may be used under the terms
     of the GNU General Public License version 2 (the  "GPL2"), or
     the Apache License version 2 (the "ASL2") in which case the
     provisions of GPL2 or the ASL2 are applicable instead of those
     above.  If you wish to allow use of your version of this file only
     under the terms of the GPL2 or the ASL2 and not to allow others to use
     your version of this file under the MPL, indicate your decision by
     deleting  the provisions above and replace  them with the notice and
     other provisions required by the GPL2 or the ASL2.  If you do not delete
     the provisions above, a recipient may use your version of this file
     under either the MPL, the GPL2 or the ASL2.''
     
=======
     The Initial Developer of the Original Code is GoPivotal, Inc.
     Copyright (c) 2007-2014 GoPivotal, Inc.  All rights reserved.''

>>>>>>> 00f765cc
     [NOTE: The text of this Exhibit A may differ slightly from the text of
     the notices in the Source Code files of the Original Code. You should
     use the text of this Exhibit A rather than the text found in the
     Original Code Source Code for Your Modifications.]<|MERGE_RESOLUTION|>--- conflicted
+++ resolved
@@ -446,9 +446,8 @@
 
      The Original Code is RabbitMQ.
 
-<<<<<<< HEAD
-     The Initial Developer of the Original Code is VMware, Inc.
-     Copyright (c) 2007-2011 VMware, Inc.  All rights reserved.
+     The Initial Developer of the Original Code is GoPivotal, Inc.
+     Copyright (c) 2007-2014 GoPivotal, Inc.  All rights reserved.
 
      Alternatively, the contents of this file may be used under the terms
      of the GNU General Public License version 2 (the  "GPL2"), or
@@ -462,11 +461,6 @@
      the provisions above, a recipient may use your version of this file
      under either the MPL, the GPL2 or the ASL2.''
      
-=======
-     The Initial Developer of the Original Code is GoPivotal, Inc.
-     Copyright (c) 2007-2014 GoPivotal, Inc.  All rights reserved.''
-
->>>>>>> 00f765cc
      [NOTE: The text of this Exhibit A may differ slightly from the text of
      the notices in the Source Code files of the Original Code. You should
      use the text of this Exhibit A rather than the text found in the
