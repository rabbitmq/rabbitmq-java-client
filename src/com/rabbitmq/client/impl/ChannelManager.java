//   The contents of this file are subject to the Mozilla Public License
//   Version 1.1 (the "License"); you may not use this file except in
//   compliance with the License. You may obtain a copy of the License at
//   http://www.mozilla.org/MPL/
//
//   Software distributed under the License is distributed on an "AS IS"
//   basis, WITHOUT WARRANTY OF ANY KIND, either express or implied. See the
//   License for the specific language governing rights and limitations
//   under the License.
//
//   The Original Code is RabbitMQ.
//
//   The Initial Developers of the Original Code are LShift Ltd,
//   Cohesive Financial Technologies LLC, and Rabbit Technologies Ltd.
//
//   Portions created before 22-Nov-2008 00:00:00 GMT by LShift Ltd,
//   Cohesive Financial Technologies LLC, or Rabbit Technologies Ltd
//   are Copyright (C) 2007-2008 LShift Ltd, Cohesive Financial
//   Technologies LLC, and Rabbit Technologies Ltd.
//
//   Portions created by LShift Ltd are Copyright (C) 2007-2010 LShift
//   Ltd. Portions created by Cohesive Financial Technologies LLC are
//   Copyright (C) 2007-2010 Cohesive Financial Technologies
//   LLC. Portions created by Rabbit Technologies Ltd are Copyright
//   (C) 2007-2010 Rabbit Technologies Ltd.
//
//   All Rights Reserved.
//
//   Contributor(s): ______________________________________.
//
package com.rabbitmq.client.impl;

import java.io.IOException;
import java.util.Collections;
import java.util.HashMap;
import java.util.HashSet;
import java.util.Map;
import java.util.Set;

import com.rabbitmq.client.ShutdownSignalException;
import com.rabbitmq.utility.IntAllocator;

/**
 * Manages a set of channels, indexed by channel number.
 */

public class ChannelManager {
    /** Mapping from channel number to AMQChannel instance */
    private final Map<Integer, ChannelN> _channelMap =
        Collections.synchronizedMap(new HashMap<Integer, ChannelN>());
    private final IntAllocator channelNumberAllocator;

    /** Maximum channel number available on this connection. */
    public final int _channelMax;

    public int getChannelMax(){
      return _channelMax;
    }

    public ChannelManager(int channelMax) {
        if (channelMax == 0) {
            // The framing encoding only allows for unsigned 16-bit integers
            // for the channel number
            channelMax = (1 << 16) - 1;
        }
        _channelMax = channelMax;
        channelNumberAllocator = new IntAllocator(1, channelMax);
    }


    /**
     * Public API - Looks up an existing channel associated with this connection.
     * @param channelNumber the number of the required channel
     * @return the relevant channel descriptor
     * @throws UnknownChannelException if there is no Channel associated with the
     *         required channel number.
     */
    public ChannelN getChannel(int channelNumber) {
        ChannelN result = _channelMap.get(channelNumber);
        if(result == null) throw new UnknownChannelException(channelNumber);
        return result;
    }

    public void handleSignal(ShutdownSignalException signal) {
        Set<ChannelN> channels;
        synchronized(_channelMap) {
            channels = new HashSet<ChannelN>(_channelMap.values());
        }
        for (ChannelN channel : channels) {
            disconnectChannel(channel);
            channel.processShutdownSignal(signal, true, true);
        }
    }

    public ChannelN createChannel(AMQConnection connection) throws IOException {
        int channelNumber = -1;
        synchronized(this) { channelNumber = channelNumberAllocator.allocate(); };
        if (channelNumber == -1) {
            return null;
        }
        return createChannelInternal(connection, channelNumber);
    }

    public synchronized ChannelN createChannel(AMQConnection connection, int channelNumber) throws IOException {
        if(channelNumberAllocator.reserve(channelNumber))
            return createChannelInternal(connection, channelNumber);
        else
            return null;
    }

    private ChannelN createChannelInternal(AMQConnection connection, int channelNumber) throws IOException {
        if (_channelMap.containsKey(channelNumber)) {
            // That number's already allocated! Can't do it
            // This should never happen unless something has gone
            // badly wrong with our implementation.
            throw new IllegalStateException("We have attempted to "
              + "create a channel with a number that is already in "
              + "use. This should never happen. Please report this as a bug.");
        }
        ChannelN ch = new ChannelN(connection, channelNumber);
        addChannel(ch);
        ch.open(); // now that it's been added to our internal tables
        return ch;
    }

    private void addChannel(ChannelN chan) {
        _channelMap.put(chan.getChannelNumber(), chan);
    }

<<<<<<< HEAD
    public synchronized void disconnectChannel(int channelNumber) {
        if (_channelMap.remove(channelNumber) == null)
            throw new IllegalStateException(
                "We have attempted to "
                + "create a disconnect a channel that's no longer in "
                + "use. This should never happen. Please report this as a bug.");
        channelNumberAllocator.free(channelNumber);
=======
    /**
     * Remove the argument channel from the channel map. 
     * This method must be safe to call multiple times on the same channel. If 
     * it is not then things go badly wrong.
     */
    public synchronized void disconnectChannel(ChannelN channel) {
        int channelNumber = channel.getChannelNumber();
       
        // Warning, here be dragons. Not great big ones, but little baby ones
        // which will nibble on your toes and occasionally trip you up when 
        // you least expect it. 
        // Basically, there's a race that can end us up here. It almost never 
        // happens, but it's easier to repair it when it does than prevent it 
        // from happening in the first place. 
        // If we end up doing a Channel.close in one thread and a Channel.open
        // with the same channel number in another, the two can overlap in such
        // a way as to cause disconnectChannel on the old channel to try to 
        // remove the new one. Ideally we would fix this race at the source,
        // but it's much easier to just catch it here.   
        synchronized(_channelMap){
          ChannelN existing = _channelMap.remove(channelNumber);
          // Nothing to do here. Move along. 
          if(existing == null) return;
          // Oops, we've gone and stomped on someone else's channel. Put it back
          // and pretend we didn't touch it. 
          else if(existing != channel){
            _channelMap.put(channelNumber, existing);
            return;
          }
          channelNumberAllocator.free(channelNumber);
        } 
>>>>>>> e5dfc804
    }
}<|MERGE_RESOLUTION|>--- conflicted
+++ resolved
@@ -127,15 +127,6 @@
         _channelMap.put(chan.getChannelNumber(), chan);
     }
 
-<<<<<<< HEAD
-    public synchronized void disconnectChannel(int channelNumber) {
-        if (_channelMap.remove(channelNumber) == null)
-            throw new IllegalStateException(
-                "We have attempted to "
-                + "create a disconnect a channel that's no longer in "
-                + "use. This should never happen. Please report this as a bug.");
-        channelNumberAllocator.free(channelNumber);
-=======
     /**
      * Remove the argument channel from the channel map. 
      * This method must be safe to call multiple times on the same channel. If 
@@ -167,6 +158,5 @@
           }
           channelNumberAllocator.free(channelNumber);
         } 
->>>>>>> e5dfc804
     }
 }