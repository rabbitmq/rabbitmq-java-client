//   The contents of this file are subject to the Mozilla Public License
//   Version 1.1 (the "License"); you may not use this file except in
//   compliance with the License. You may obtain a copy of the License at
//   http://www.mozilla.org/MPL/
//
//   Software distributed under the License is distributed on an "AS IS"
//   basis, WITHOUT WARRANTY OF ANY KIND, either express or implied. See the
//   License for the specific language governing rights and limitations
//   under the License.
//
//   The Original Code is RabbitMQ.
//
//   The Initial Developers of the Original Code are LShift Ltd,
//   Cohesive Financial Technologies LLC, and Rabbit Technologies Ltd.
//
//   Portions created before 22-Nov-2008 00:00:00 GMT by LShift Ltd,
//   Cohesive Financial Technologies LLC, or Rabbit Technologies Ltd
//   are Copyright (C) 2007-2008 LShift Ltd, Cohesive Financial
//   Technologies LLC, and Rabbit Technologies Ltd.
//
//   Portions created by LShift Ltd are Copyright (C) 2007-2009 LShift
//   Ltd. Portions created by Cohesive Financial Technologies LLC are
//   Copyright (C) 2007-2009 Cohesive Financial Technologies
//   LLC. Portions created by Rabbit Technologies Ltd are Copyright
//   (C) 2007-2009 Rabbit Technologies Ltd.
//
//   All Rights Reserved.
//
//   Contributor(s): ______________________________________.
//

package com.rabbitmq.client.impl;

import com.rabbitmq.client.AMQP.BasicProperties;
import com.rabbitmq.client.AMQP;
import com.rabbitmq.client.Command;
import com.rabbitmq.client.Connection;
import com.rabbitmq.client.Consumer;
import com.rabbitmq.client.Envelope;
import com.rabbitmq.client.GetResponse;
import com.rabbitmq.client.MessageProperties;
import com.rabbitmq.client.ReturnListener;
import com.rabbitmq.client.ShutdownSignalException;
import com.rabbitmq.client.UnexpectedMethodError;
import com.rabbitmq.client.impl.AMQImpl.Basic;
import com.rabbitmq.client.impl.AMQImpl.Channel;
import com.rabbitmq.client.impl.AMQImpl.Exchange;
import com.rabbitmq.client.impl.AMQImpl.Queue;
import com.rabbitmq.client.impl.AMQImpl.Tx;
import com.rabbitmq.utility.Utility;

import java.io.IOException;
import java.util.Collections;
import java.util.HashMap;
import java.util.Map;
import java.util.concurrent.TimeoutException;


/**
 * Main interface to AMQP protocol functionality. Public API -
 * Implementation of all AMQChannels except channel zero.
 * <p>
 * To open a channel,
 * <pre>
 * {@link Connection} conn = ...;
 * {@link ChannelN} ch1 = conn.{@link Connection#createChannel createChannel}(1);
 * ch1.{@link ChannelN#open open}("");
 * </pre>
 */
public class ChannelN extends AMQChannel implements com.rabbitmq.client.Channel {
    private static final String UNSPECIFIED_OUT_OF_BAND = "";

    /**
     * When 0.9.1 is signed off, tickets can be removed from the codec
     * and this field can be deleted.
     */
    @Deprecated
    private static final int TICKET = 1;

    /**
     * Map from consumer tag to {@link Consumer} instance.
     *
     * Note that, in general, this map should ONLY ever be accessed
     * from the connection's reader thread. We go to some pains to
     * ensure this is the case - see the use of
     * BlockingRpcContinuation to inject code into the reader thread
     * in basicConsume and basicCancel.
     */
    public final Map<String, Consumer> _consumers =
        Collections.synchronizedMap(new HashMap<String, Consumer>());

    /** Reference to the currently-active ReturnListener, or null if there is none.
     */
    public volatile ReturnListener returnListener = null;

    /**
     * Construct a new channel on the given connection with the given
     * channel number. Usually not called directly - call
     * Connection.createChannel instead.
     * @see Connection#createChannel
     * @param connection The connection associated with this channel
     * @param channelNumber The channel number to be associated with this channel
     */
    public ChannelN(AMQConnection connection, int channelNumber) {
        super(connection, channelNumber);
    }

    /**
     * Package method: open the channel.
     * This is only called from AMQConnection.
     * @throws java.io.IOException if any problem is encountered
     */
    public void open() throws IOException {
        // wait for the Channel.OpenOk response, then ignore it
        Channel.OpenOk openOk =
            (Channel.OpenOk) exnWrappingRpc(new Channel.Open(UNSPECIFIED_OUT_OF_BAND)).getMethod();
        Utility.use(openOk);
    }

    /** Returns the current ReturnListener. */
    public ReturnListener getReturnListener() {
        return returnListener;
    }

    /**
     * Sets the current ReturnListener.
     * A null argument is interpreted to mean "do not use a return listener".
     */
    public void setReturnListener(ReturnListener listener) {
        returnListener = listener;
    }

    /**
     * Protected API - sends a ShutdownSignal to all active consumers.
     * @param signal an exception signalling channel shutdown
     */
    public void broadcastShutdownSignal(ShutdownSignalException signal) {
        Map<String, Consumer> snapshotConsumers;
        synchronized (_consumers) {
            snapshotConsumers = new HashMap<String, Consumer>(_consumers);
        }
        for (Map.Entry<String,Consumer> entry: snapshotConsumers.entrySet()) {
            Consumer callback = entry.getValue();
            try {
                callback.handleShutdownSignal(entry.getKey(), signal);
            } catch (Throwable ex) {
                _connection.getExceptionHandler().handleConsumerException(this,
                                                                          ex,
                                                                          callback,
                                                                          entry.getKey(),
                                                                          "handleShutdownSignal");
            }
        }
    }

    /**
     * Protected API - overridden to broadcast the signal to all
     * consumers before calling the superclass's method.
     */
    @Override public void processShutdownSignal(ShutdownSignalException signal,
                                                boolean ignoreClosed,
                                                boolean notifyRpc)
    {
        super.processShutdownSignal(signal, ignoreClosed, notifyRpc);
        broadcastShutdownSignal(signal);
    }

    public void releaseChannelNumber() {
        _connection.disconnectChannel(_channelNumber);
    }

    /**
     * Protected API - Filters the inbound command stream, processing
     * Basic.Deliver, Basic.Return and Channel.Close specially.
     */
    @Override public boolean processAsync(Command command) throws IOException
    {
        // If we are isOpen(), then we process commands normally.
        //
        // If we are not, however, then we are in a quiescing, or
        // shutting-down state as the result of an application
        // decision to close this channel, and we are to discard all
        // incoming commands except for a close-ok.

        Method method = command.getMethod();

        if (method instanceof Channel.Close) {
            // Channel should always respond to Channel.Close
            // from the server
            releaseChannelNumber();
            ShutdownSignalException signal = new ShutdownSignalException(false,
                                                                         false,
                                                                         command,
                                                                         this);
            synchronized (_channelMutex) {
                try {
                    processShutdownSignal(signal, true, false);
                    quiescingTransmit(new Channel.CloseOk());
                } finally {
                    notifyOutstandingRpc(signal);
                }
            }
            notifyListeners();
            return true;
        }
        if (isOpen()) {
            // We're in normal running mode.

            if (method instanceof Basic.Deliver) {
                Basic.Deliver m = (Basic.Deliver) method;

                Consumer callback = _consumers.get(m.consumerTag);
                if (callback == null) {
                    // FIXME: what to do when we get such an unsolicited delivery?
                    throw new UnsupportedOperationException("FIXME unsolicited delivery");
                }

                Envelope envelope = new Envelope(m.deliveryTag,
                                                 m.redelivered,
                                                 m.exchange,
                                                 m.routingKey);
                try {
                    callback.handleDelivery(m.consumerTag,
                                            envelope,
                                            (BasicProperties) command.getContentHeader(),
                                            command.getContentBody());
                } catch (Throwable ex) {
                    _connection.getExceptionHandler().handleConsumerException(this,
                                                                              ex,
                                                                              callback,
                                                                              m.consumerTag,
                                                                              "handleDelivery");
                }
                return true;
            } else if (method instanceof Basic.Return) {
                ReturnListener l = getReturnListener();
                if (l != null) {
                    Basic.Return basicReturn = (Basic.Return) method;
                    try {
                        l.handleBasicReturn(basicReturn.replyCode,
                                            basicReturn.replyText,
                                            basicReturn.exchange,
                                            basicReturn.routingKey,
                                            (BasicProperties)
                                            command.getContentHeader(),
                                            command.getContentBody());
                    } catch (Throwable ex) {
                        _connection.getExceptionHandler().handleReturnListenerException(this,
                                                                                        ex);
                    }
                }
                return true;
            } else if (method instanceof Channel.Flow) {
                Channel.Flow channelFlow = (Channel.Flow) method;
                synchronized (_channelMutex) {
                    _blockContent = !channelFlow.active;
                    transmit(new Channel.FlowOk(channelFlow.active));
                    _channelMutex.notifyAll();
                }
                return true;
            } else {
                return false;
            }
        } else {
            // We're in quiescing mode.

            if (method instanceof Channel.CloseOk) {
                // We're quiescing, and we see a channel.close-ok:
                // this is our signal to leave quiescing mode and
                // finally shut down for good. Let it be handled as an
                // RPC reply one final time by returning false.
                return false;
            } else {
                // We're quiescing, and this inbound command should be
                // discarded as per spec. "Consume" it by returning
                // true.
                return true;
            }
        }
    }

    /** Public API - {@inheritDoc} */
    public void close()
        throws IOException
    {
        close(AMQP.REPLY_SUCCESS, "OK");
    }
    
    /** Public API - {@inheritDoc} */
    public void close(int closeCode, String closeMessage)
        throws IOException
    {
        close(closeCode, closeMessage, true, null, false);
    }
    
    /** Public API - {@inheritDoc} */
    public void abort()
        throws IOException
    {
        abort(AMQP.REPLY_SUCCESS, "OK");
    }
    
    /** Public API - {@inheritDoc} */
    public void abort(int closeCode, String closeMessage)
        throws IOException
    {
        close(closeCode, closeMessage, true, null, true);
    }

    /**
     * Protected API - Close channel with code and message, indicating
     * the source of the closure and a causing exception (null if
     * none).
     */
    public void close(int closeCode,
                      String closeMessage,
                      boolean initiatedByApplication,
                      Throwable cause,
                      boolean abort)
        throws IOException
    {
        // First, notify all our dependents that we are shutting down.
        // This clears _isOpen, so no further work from the
        // application side will be accepted, and any inbound commands
        // will be discarded (unless they're channel.close-oks).
        Channel.Close reason = new Channel.Close(closeCode, closeMessage, 0, 0);
        ShutdownSignalException signal = new ShutdownSignalException(false,
                                                                     initiatedByApplication,
                                                                     reason,
                                                                     this);
        if (cause != null) {
            signal.initCause(cause);
        }
        
        BlockingRpcContinuation<AMQCommand> k = new SimpleBlockingRpcContinuation();
        boolean notify = false;
        try {
            // Synchronize the block below to avoid race conditions in case
            // connnection wants to send Connection-CloseOK
            synchronized (_channelMutex) {
                processShutdownSignal(signal, !initiatedByApplication, true);
                quiescingRpc(reason, k);
            }
            
            // Now that we're in quiescing state, channel.close was sent and
            // we wait for the reply. We ignore the result. (It's always
            // close-ok.)
            notify = true;
            k.getReply(-1);
        } catch (TimeoutException ise) {
            // Will never happen since we wait infinitely
        } catch (ShutdownSignalException sse) {
            if (!abort)
                throw sse;
        } catch (IOException ioe) {
            if (!abort)
                throw ioe;
        } finally {
            if (abort || notify) {
                // Now we know everything's been cleaned up and there should
                // be no more surprises arriving on the wire. Release the
                // channel number, and dissociate this ChannelN instance from
                // our connection so that any further frames inbound on this
                // channel can be caught as the errors they are.
                releaseChannelNumber();
                notifyListeners();
            }
        }
    }    

    /** Public API - {@inheritDoc} */
    public void basicQos(int prefetchSize, int prefetchCount, boolean global)
	throws IOException
    {
	exnWrappingRpc(new Basic.Qos(prefetchSize, prefetchCount, global));
    }

    /** Public API - {@inheritDoc} */
    public void basicQos(int prefetchCount)
	throws IOException
    {
	basicQos(0, prefetchCount, false);
    }

    /** Public API - {@inheritDoc} */
    public void basicPublish(String exchange, String routingKey,
                             BasicProperties props, byte[] body)
        throws IOException
    {
        basicPublish(exchange, routingKey, false, false, props, body);
    }

    /** Public API - {@inheritDoc} */
    public void basicPublish(String exchange, String routingKey,
                             boolean mandatory, boolean immediate,
                             BasicProperties props, byte[] body)
        throws IOException
    {
        BasicProperties useProps = props;
        if (props == null) {
            useProps = MessageProperties.MINIMAL_BASIC;
        }
        transmit(new AMQCommand(new Basic.Publish(TICKET, exchange, routingKey,
                                                  mandatory, immediate),
                                useProps, body));
    }

    /** Public API - {@inheritDoc} */
    public Exchange.DeclareOk exchangeDeclare(String exchange, String type,
                                              boolean passive, boolean durable,
                                              Map<String, Object> arguments)
        throws IOException
    {
        return (Exchange.DeclareOk)
            exnWrappingRpc(new Exchange.Declare(TICKET, exchange, type,
                                                passive, durable, false,
                                                false, false, arguments)).getMethod();
    }

<<<<<<< HEAD
    /**
     * Public API - Actively declare an exchange with no extra arguments
     * @see com.rabbitmq.client.AMQP.Exchange.Declare
     * @see com.rabbitmq.client.AMQP.Exchange.DeclareOk
     */
=======
    /** Public API - {@inheritDoc} */
>>>>>>> ea62faad
    public Exchange.DeclareOk exchangeDeclare(String exchange, String type,
                                              boolean durable)
        throws IOException
    {
        return exchangeDeclare(exchange, type, false, durable, null);
    }

<<<<<<< HEAD
    /**
     * Public API - Actively declare a non-durable exchange with no extra arguments
     * @see com.rabbitmq.client.AMQP.Exchange.Declare
     * @see com.rabbitmq.client.AMQP.Exchange.DeclareOk
     */
=======
    /** Public API - {@inheritDoc} */
>>>>>>> ea62faad
    public Exchange.DeclareOk exchangeDeclare(String exchange, String type)
        throws IOException
    {
        return exchangeDeclare(exchange, type, false, false, null);
    }

    /** Public API - {@inheritDoc} */
    public Exchange.DeleteOk exchangeDelete(String exchange, boolean ifUnused)
        throws IOException
    {
        return (Exchange.DeleteOk)
            exnWrappingRpc(new Exchange.Delete(TICKET, exchange, ifUnused, false)).getMethod();
    }

    /** Public API - {@inheritDoc} */
    public Exchange.DeleteOk exchangeDelete(String exchange)
        throws IOException
    {
        return exchangeDelete(exchange, false);
    }

    /** Public API - {@inheritDoc} */
    public Queue.DeclareOk queueDeclare(String queue, boolean passive,
                                        boolean durable, boolean exclusive,
                                        boolean autoDelete, Map<String, Object> arguments)
        throws IOException
    {
        return (Queue.DeclareOk)
            exnWrappingRpc(new Queue.Declare(TICKET, queue, passive, durable,
                                             exclusive, autoDelete, false, arguments)).getMethod();
    }

    /** Public API - {@inheritDoc} */
    public Queue.DeclareOk queueDeclare(String queue, boolean durable)
        throws IOException
    {
        return queueDeclare(queue, false, durable, false, false, null);
    }

    /** Public API - {@inheritDoc} */
    public Queue.DeclareOk queueDeclare(String queue)
        throws IOException
    {
        return queueDeclare(queue, false, false, false, false, null);
    }

    /** Public API - {@inheritDoc} */
    public com.rabbitmq.client.AMQP.Queue.DeclareOk queueDeclare()
        throws IOException
    {
        return queueDeclare("", false, false, true, true, null);
    }

    /** Public API - {@inheritDoc} */
    public Queue.DeleteOk queueDelete(String queue, boolean ifUnused, boolean ifEmpty)
        throws IOException
    {
        return (Queue.DeleteOk)
            exnWrappingRpc(new Queue.Delete(TICKET, queue, ifUnused, ifEmpty, false)).getMethod();
    }
    
    /** Public API - {@inheritDoc} */
    public Queue.DeleteOk queueDelete(String queue)
        throws IOException
    {
        return queueDelete(queue, false, false);
    }

    /** Public API - {@inheritDoc} */
    public Queue.BindOk queueBind(String queue, String exchange,
                                  String routingKey, Map<String, Object> arguments)
        throws IOException
    {
        return (Queue.BindOk)
            exnWrappingRpc(new Queue.Bind(TICKET, queue, exchange, routingKey,
                                          false, arguments)).getMethod();
    }

    /** Public API - {@inheritDoc} */
    public Queue.BindOk queueBind(String queue, String exchange, String routingKey)
        throws IOException
    {

        return queueBind(queue, exchange, routingKey, null);
    }

    /** Public API - {@inheritDoc} */
    public Queue.UnbindOk queueUnbind(String queue, String exchange, String routingKey,
                                      Map<String, Object> arguments)
        throws IOException
    {
        return (Queue.UnbindOk)
            exnWrappingRpc(new Queue.Unbind(TICKET, queue, exchange, routingKey,
                                            arguments)).getMethod();
    }

    /** Public API - {@inheritDoc} */
    public Queue.UnbindOk queueUnbind(String queue, String exchange, String routingKey)
        throws IOException
    {
        return queueUnbind(queue, exchange, routingKey, null);
    }

    /** Public API - {@inheritDoc} */
    public GetResponse basicGet(String queue, boolean noAck)
        throws IOException
    {
        AMQCommand replyCommand = exnWrappingRpc(new Basic.Get(TICKET, queue, noAck));
        Method method = replyCommand.getMethod();

        if (method instanceof Basic.GetOk) {
            Basic.GetOk getOk = (Basic.GetOk)method;
            Envelope envelope = new Envelope(getOk.deliveryTag,
                                             getOk.redelivered,
                                             getOk.exchange,
                                             getOk.routingKey);
            BasicProperties props = (BasicProperties)replyCommand.getContentHeader();
            byte[] body = replyCommand.getContentBody();
            int messageCount = getOk.messageCount;
            return new GetResponse(envelope, props, body, messageCount);
        } else if (method instanceof Basic.GetEmpty) {
            return null;
        } else {
            throw new UnexpectedMethodError(method);
        }
    }

    /** Public API - {@inheritDoc} */
    public void basicAck(long deliveryTag, boolean multiple)
        throws IOException
    {
        transmit(new Basic.Ack(deliveryTag, multiple));
    }

    /** Public API - {@inheritDoc} */
    public String basicConsume(String queue, Consumer callback)
        throws IOException
    {
        return basicConsume(queue, false, callback);
    }

    /** Public API - {@inheritDoc} */
    public String basicConsume(String queue, boolean noAck, Consumer callback)
        throws IOException
    {
        return basicConsume(queue, noAck, "", callback);
    }

    /** Public API - {@inheritDoc} */
    public String basicConsume(String queue, boolean noAck, String consumerTag,
                               Consumer callback)
        throws IOException
    {
        return basicConsume(queue, noAck, consumerTag, false, false, null, callback);
    }

    /** Public API - {@inheritDoc} */
    public String basicConsume(String queue, boolean noAck, String consumerTag,
                               boolean noLocal, boolean exclusive, Map<String, Object> filter,
                               final Consumer callback)
        throws IOException
    {
        BlockingRpcContinuation<String> k = new BlockingRpcContinuation<String>() {
            public String transformReply(AMQCommand replyCommand) {
                String actualConsumerTag = ((Basic.ConsumeOk) replyCommand.getMethod()).consumerTag;
                _consumers.put(actualConsumerTag, callback);
                // We need to call back inside the connection thread
                // in order avoid races with 'deliver' commands
                try {
                    callback.handleConsumeOk(actualConsumerTag);
                } catch (Throwable ex) {
                    _connection.getExceptionHandler().handleConsumerException(ChannelN.this,
                                                                              ex,
                                                                              callback,
                                                                              actualConsumerTag,
                                                                              "handleConsumeOk");
                }
                return actualConsumerTag;
            }
        };

        rpc(new Basic.Consume(TICKET, queue, consumerTag,
                              noLocal, noAck, exclusive,
                              false, filter),
            k);

        try {
            return k.getReply();
        } catch(ShutdownSignalException ex) {
            throw wrap(ex);
        }
    }

    /** Public API - {@inheritDoc} */
    public void basicCancel(final String consumerTag)
        throws IOException
    {
        BlockingRpcContinuation<Consumer> k = new BlockingRpcContinuation<Consumer>() {
            public Consumer transformReply(AMQCommand replyCommand) {
                Basic.CancelOk dummy = (Basic.CancelOk) replyCommand.getMethod();
                Utility.use(dummy);
                Consumer callback = _consumers.remove(consumerTag);
                // We need to call back inside the connection thread
                // in order avoid races with 'deliver' commands
                try {
                    callback.handleCancelOk(consumerTag);
                } catch (Throwable ex) {
                    _connection.getExceptionHandler().handleConsumerException(ChannelN.this,
                                                                              ex,
                                                                              callback,
                                                                              consumerTag,
                                                                              "handleCancelOk");
                }
                return callback;
            }
        };

        rpc(new Basic.Cancel(consumerTag, false), k);

        try {
            Consumer callback = k.getReply();
            Utility.use(callback);
        } catch(ShutdownSignalException ex) {
            throw wrap(ex);
        }
    }

    /** Public API - {@inheritDoc} */
    public Tx.SelectOk txSelect()
        throws IOException
    {
        return (Tx.SelectOk) exnWrappingRpc(new Tx.Select()).getMethod();
    }

    /** Public API - {@inheritDoc} */
    public Tx.CommitOk txCommit()
        throws IOException
    {
        return (Tx.CommitOk) exnWrappingRpc(new Tx.Commit()).getMethod();
    }

    /** Public API - {@inheritDoc} */
    public Tx.RollbackOk txRollback()
        throws IOException
    {
        return (Tx.RollbackOk) exnWrappingRpc(new Tx.Rollback()).getMethod();
    }
}<|MERGE_RESOLUTION|>--- conflicted
+++ resolved
@@ -417,15 +417,7 @@
                                                 false, false, arguments)).getMethod();
     }
 
-<<<<<<< HEAD
-    /**
-     * Public API - Actively declare an exchange with no extra arguments
-     * @see com.rabbitmq.client.AMQP.Exchange.Declare
-     * @see com.rabbitmq.client.AMQP.Exchange.DeclareOk
-     */
-=======
-    /** Public API - {@inheritDoc} */
->>>>>>> ea62faad
+    /** Public API - {@inheritDoc} */
     public Exchange.DeclareOk exchangeDeclare(String exchange, String type,
                                               boolean durable)
         throws IOException
@@ -433,15 +425,7 @@
         return exchangeDeclare(exchange, type, false, durable, null);
     }
 
-<<<<<<< HEAD
-    /**
-     * Public API - Actively declare a non-durable exchange with no extra arguments
-     * @see com.rabbitmq.client.AMQP.Exchange.Declare
-     * @see com.rabbitmq.client.AMQP.Exchange.DeclareOk
-     */
-=======
-    /** Public API - {@inheritDoc} */
->>>>>>> ea62faad
+    /** Public API - {@inheritDoc} */
     public Exchange.DeclareOk exchangeDeclare(String exchange, String type)
         throws IOException
     {
