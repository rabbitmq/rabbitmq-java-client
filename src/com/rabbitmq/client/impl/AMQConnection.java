--- conflicted
+++ resolved
@@ -165,14 +165,13 @@
         return _knownHosts;
     }
 
-<<<<<<< HEAD
     public FrameHandler getFrameHandler(){
         return _frameHandler;
-=======
+    }
+
     /** {@inheritDoc} */
     public Map<String, Object> getServerProperties() {
         return _serverProperties;
->>>>>>> f21647de
     }
 
     /**
