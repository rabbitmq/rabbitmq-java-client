--- conflicted
+++ resolved
@@ -140,13 +140,7 @@
      */
     public int _heartbeat;
 
-<<<<<<< HEAD
-=======
-    /** Hosts retrieved from the connection.open-ok */
-    public Address[] _knownHosts;
-
     /** {@inheritDoc} */
->>>>>>> ea62faad
     public String getHost() {
         return _frameHandler.getHost();
     }
@@ -161,14 +155,6 @@
         return _params;
     }
 
-<<<<<<< HEAD
-=======
-    /** {@inheritDoc} */
-    public Address[] getKnownHosts() {
-        return _knownHosts;
-    }
-
->>>>>>> ea62faad
     /**
      * Construct a new connection to a broker.
      * @param params the initialization parameters for a connection
