//  The contents of this file are subject to the Mozilla Public License
//  Version 1.1 (the "License"); you may not use this file except in
//  compliance with the License. You may obtain a copy of the License
//  at http://www.mozilla.org/MPL/
//
//  Software distributed under the License is distributed on an "AS IS"
//  basis, WITHOUT WARRANTY OF ANY KIND, either express or implied. See
//  the License for the specific language governing rights and
//  limitations under the License.
//
//  The Original Code is RabbitMQ.
//
//  The Initial Developer of the Original Code is VMware, Inc.
//  Copyright (c) 2007-2011 VMware, Inc.  All rights reserved.
//


package com.rabbitmq.client.impl;

import java.io.EOFException;
import java.io.IOException;
import java.net.InetAddress;
import java.net.SocketException;
import java.util.HashMap;
<<<<<<< HEAD
import java.util.concurrent.*;
=======
import java.util.Map;
import java.util.concurrent.TimeoutException;
>>>>>>> 4e3f3604

import com.rabbitmq.client.AMQP;
import com.rabbitmq.client.AlreadyClosedException;
import com.rabbitmq.client.Channel;
import com.rabbitmq.client.Command;
import com.rabbitmq.client.Connection;
import com.rabbitmq.client.ConnectionFactory;
import com.rabbitmq.client.MissedHeartbeatException;
import com.rabbitmq.client.PossibleAuthenticationFailureException;
import com.rabbitmq.client.ProtocolVersionMismatchException;
import com.rabbitmq.client.SaslMechanism;
import com.rabbitmq.client.ShutdownSignalException;
import com.rabbitmq.utility.BlockingCell;
import com.rabbitmq.utility.Utility;

/**
 * Concrete class representing and managing an AMQP connection to a broker.
 * <p>
 * To create a broker connection, use {@link ConnectionFactory}.  See {@link Connection}
 * for an example.
 */
public class AMQConnection extends ShutdownNotifierComponent implements Connection {
    /** Timeout used while waiting for AMQP handshaking to complete (milliseconds) */
    public static final int HANDSHAKE_TIMEOUT = 10000;

    /** Timeout used while waiting for a connection.close-ok (milliseconds) */
    public static final int CONNECTION_CLOSING_TIMEOUT = 10000;

    /**
     * Retrieve a copy of the default table of client properties that
     * will be sent to the server during connection startup. This
     * method is called when each new ConnectionFactory instance is
     * constructed.
     * @return a map of client properties
     * @see Connection#getClientProperties
     */
    public static Map<String, Object> defaultClientProperties() {
        Map<String, Object> capabilities = new HashMap<String, Object>();
        capabilities.put("publisher_confirms", true);
        capabilities.put("exchange_exchange_bindings", true);
        capabilities.put("basic.nack", true);
        capabilities.put("consumer_cancel_notify", true);
        return Frame.buildTable(new Object[] {
                "product", LongStringHelper.asLongString("RabbitMQ"),
                "version", LongStringHelper.asLongString(ClientVersion.VERSION),
                "platform", LongStringHelper.asLongString("Java"),
                "copyright", LongStringHelper.asLongString(
                    "Copyright (C) 2007-2011 VMware, Inc."),
                "information", LongStringHelper.asLongString(
                    "Licensed under the MPL. See http://www.rabbitmq.com/"),
                "capabilities", capabilities
            });
    }

    private static final Version clientVersion =
        new Version(AMQP.PROTOCOL.MAJOR, AMQP.PROTOCOL.MINOR);

    /** Initialization parameters */
    private final ConnectionFactory _factory;

    /** The special channel 0 */
    private final AMQChannel _channel0 = new AMQChannel(this, 0) {
            @Override public boolean processAsync(Command c) throws IOException {
                return _connection.processControlCommand(c);
            }
        };

    private final WorkPool<Channel> workPool = new WorkPool<Channel>();

    private final ExecutorService dispatchExecutor;

    /** Object that manages a set of channels */
    public ChannelManager _channelManager;

    /** Frame source/sink */
    private final FrameHandler _frameHandler;

    /** Flag controlling the main driver loop's termination */
    private volatile boolean _running = false;

    /** Maximum frame length, or zero if no limit is set */
    private int _frameMax;

    /** Handler for (otherwise-unhandled) exceptions that crop up in the mainloop. */
    private final ExceptionHandler _exceptionHandler;

    /**
     * Object used for blocking main application thread when doing all the necessary
     * connection shutdown operations
     */
    private BlockingCell<Object> _appContinuation = new BlockingCell<Object>();

    /** Flag indicating whether the client received Connection.Close message from the broker */
    private boolean _brokerInitiatedShutdown = false;

    /** Manages heartbeat sending for this connection */
    private final HeartbeatSender _heartbeatSender;

    /**
     * Protected API - respond, in the driver thread, to a ShutdownSignal.
     * @param channel the channel to disconnect
     */
    public final void disconnectChannel(ChannelN channel) {
        _channelManager.disconnectChannel(channel);
    }

    public void ensureIsOpen()
        throws AlreadyClosedException
    {
        if (!isOpen()) {
            throw new AlreadyClosedException("Attempt to use closed connection", this);
        }
    }

    /**
     * Count of socket-timeouts that have happened without any incoming frames
     */
    private int _missedHeartbeats;

    /**
     * Currently-configured heartbeat interval, in seconds. 0 meaning none.
     */
    private int _heartbeat;

    private final String _virtualHost;
    private final Map<String, Object> _clientProperties;

    /** Saved server properties field from connection.start */
    public Map<String, Object> _serverProperties;

    /** {@inheritDoc} */
    public InetAddress getAddress() {
        return _frameHandler.getAddress();
    }

    /** {@inheritDoc} */
    public int getPort() {
        return _frameHandler.getPort();
    }

    public FrameHandler getFrameHandler(){
        return _frameHandler;
    }

    /** {@inheritDoc} */
    public Map<String, Object> getServerProperties() {
        return _serverProperties;
    }

    /**
     * Construct a new connection to a broker.
     * @param factory the initialization parameters for a connection
     * @param frameHandler interface to an object that will handle the frame I/O for this connection
     */
    public AMQConnection(ConnectionFactory factory,
                         FrameHandler frameHandler,
                         ExecutorService executorService) {
        this(factory, frameHandler, executorService, new DefaultExceptionHandler());
    }

    /**
     * Construct a new connection to a broker.
     * @param factory the initialization parameters for a connection
     * @param frameHandler interface to an object that will handle the frame I/O for this connection
     * @param exceptionHandler interface to an object that will handle any special exceptions encountered while using this connection
     */
    public AMQConnection(ConnectionFactory factory,
                         FrameHandler frameHandler,
                         ExecutorService executorService,
                         ExceptionHandler exceptionHandler)
    {
        checkPreconditions();

        _virtualHost = factory.getVirtualHost();
        _clientProperties = new HashMap<String, Object>(factory.getClientProperties());

        _factory = factory;
        _heartbeatSender = new HeartbeatSender(frameHandler);
        _frameHandler = frameHandler;
        _running = true;
        _frameMax = 0;
        _missedHeartbeats = 0;
        _heartbeat = 0;
        _exceptionHandler = exceptionHandler;
        _brokerInitiatedShutdown = false;

        dispatchExecutor  = executorService;
        _channelManager = new ChannelManager(this.workPool, this.dispatchExecutor, 0);
    }

    /**
     * Start up the connection, including the MainLoop thread.
     * Sends the protocol
     * version negotiation header, and runs through
     * Connection.Start/.StartOk, Connection.Tune/.TuneOk, and then
     * calls Connection.Open and waits for the OpenOk. Sets heartbeat
     * and frame max values after tuning has taken place.
     * @throws java.io.IOException if an error is encountered; IOException
     * subtypes {@link ProtocolVersionMismatchException} and
     * {@link PossibleAuthenticationFailureException} will be thrown in the
     * corresponding circumstances.
     */
    public void start()
        throws IOException
    {
        // Make sure that the first thing we do is to send the header,
        // which should cause any socket errors to show up for us, rather
        // than risking them pop out in the MainLoop
        AMQChannel.SimpleBlockingRpcContinuation connStartBlocker =
            new AMQChannel.SimpleBlockingRpcContinuation();
        // We enqueue an RPC continuation here without sending an RPC
        // request, since the protocol specifies that after sending
        // the version negotiation header, the client (connection
        // initiator) is to wait for a connection.start method to
        // arrive.
        _channel0.enqueueRpc(connStartBlocker);
        // The following two lines are akin to AMQChannel's
        // transmit() method for this pseudo-RPC.
        _frameHandler.setTimeout(HANDSHAKE_TIMEOUT);
        _frameHandler.sendHeader();

        // start the main loop going
        Thread ml = new MainLoop();
        ml.setName("AMQP Connection " + getHostAddress() + ":" + getPort());
        ml.start();

        AMQP.Connection.Start connStart = null;
        try {
            connStart =
                (AMQP.Connection.Start) connStartBlocker.getReply().getMethod();

            _serverProperties = connStart.getServerProperties();

            Version serverVersion =
                new Version(connStart.getVersionMajor(),
                            connStart.getVersionMinor());

            if (!Version.checkVersion(clientVersion, serverVersion)) {
                _frameHandler.close(); //this will cause mainLoop to terminate
                throw new ProtocolVersionMismatchException(clientVersion,
                                                           serverVersion);
            }
        } catch (ShutdownSignalException sse) {
            throw AMQChannel.wrap(sse);
        }

        String[] mechanisms = connStart.getMechanisms().toString().split(" ");
        SaslMechanism sm = _factory.getSaslConfig().getSaslMechanism(mechanisms);
        if (sm == null) {
            throw new IOException("No compatible authentication mechanism found - " +
                    "server offered [" + connStart.getMechanisms() + "]");
        }

        LongString challenge = null;
        LongString response = sm.handleChallenge(null, _factory);

        AMQP.Connection.Tune connTune = null;
        do {
            Method method = (challenge == null)
                ? new AMQImpl.Connection.StartOk(_clientProperties,
                                                 sm.getName(),
                                                 response, "en_US")
                : new AMQImpl.Connection.SecureOk(response);

            try {
                Method serverResponse = _channel0.rpc(method).getMethod();
                if (serverResponse instanceof AMQP.Connection.Tune) {
                    connTune = (AMQP.Connection.Tune) serverResponse;
                } else {
                    challenge = ((AMQP.Connection.Secure) serverResponse).getChallenge();
                    response = sm.handleChallenge(challenge, _factory);
                }
            } catch (ShutdownSignalException e) {
                throw new PossibleAuthenticationFailureException(e);
            }
        } while (connTune == null);

        int channelMax =
            negotiatedMaxValue(_factory.getRequestedChannelMax(),
                               connTune.getChannelMax());
<<<<<<< HEAD
        _channelManager = new ChannelManager(this.workPool,
                this.dispatchExecutor, channelMax);
        
=======
        _channelManager = new ChannelManager(channelMax);

>>>>>>> 4e3f3604
        int frameMax =
            negotiatedMaxValue(_factory.getRequestedFrameMax(),
                               connTune.getFrameMax());
        setFrameMax(frameMax);

        int heartbeat =
            negotiatedMaxValue(_factory.getRequestedHeartbeat(),
                               connTune.getHeartbeat());
        setHeartbeat(heartbeat);

        _channel0.transmit(new AMQImpl.Connection.TuneOk(channelMax,
                                                         frameMax,
                                                         heartbeat));
        // 0.9.1: insist [on not being redirected] is deprecated, but
        // still in generated code; just pass a dummy value here
        _channel0.exnWrappingRpc(new AMQImpl.Connection.Open(_virtualHost,
                                                            "",
                                                            false)).getMethod();
        return;
    }

    /**
     * Private API - check required preconditions and protocol invariants
     */
    public void checkPreconditions() {
        AMQCommand.checkEmptyContentBodyFrameSize();
    }

    /** {@inheritDoc} */
    public int getChannelMax() {
        return _channelManager.getChannelMax();
    }

    /** {@inheritDoc} */
    public int getFrameMax() {
        return _frameMax;
    }

    /**
     * Protected API - set the max frame size. Should only be called during
     * tuning.
     */
    public void setFrameMax(int value) {
        _frameMax = value;
    }

    /** {@inheritDoc} */
    public int getHeartbeat() {
        return _heartbeat;
    }

    /**
     * Protected API - set the heartbeat timeout. Should only be called
     * during tuning.
     */
    public void setHeartbeat(int heartbeat) {
        try {
            _heartbeatSender.setHeartbeat(heartbeat);
            _heartbeat = heartbeat;

            // Divide by four to make the maximum unwanted delay in
            // sending a timeout be less than a quarter of the
            // timeout setting.
            _frameHandler.setTimeout(heartbeat * 1000 / 4);
        } catch (SocketException se) {
            // should do more here?
        }
    }

    public Map<String, Object> getClientProperties() {
        return new HashMap<String, Object>(_clientProperties);
    }

    /**
     * Protected API - retrieve the current ExceptionHandler
     */
    public ExceptionHandler getExceptionHandler() {
        return _exceptionHandler;
    }

    /** Public API - {@inheritDoc} */
    public Channel createChannel(int channelNumber) throws IOException {
        ensureIsOpen();
        return _channelManager.createChannel(this, channelNumber);
    }

    /** Public API - {@inheritDoc} */
    public Channel createChannel() throws IOException {
        ensureIsOpen();
        return _channelManager.createChannel(this);
    }

    /**
     * Private API - reads a single frame from the connection to the broker,
     * or returns null if the read times out.
     */
    public Frame readFrame() throws IOException {
        return _frameHandler.readFrame();
    }

    /**
     * Public API - sends a frame directly to the broker.
     */
    public void writeFrame(Frame f) throws IOException {
        _frameHandler.writeFrame(f);
        _heartbeatSender.signalActivity();
    }

    private static int negotiatedMaxValue(int clientValue, int serverValue) {
        return (clientValue == 0 || serverValue == 0) ?
            Math.max(clientValue, serverValue) :
            Math.min(clientValue, serverValue);
    }

    private class MainLoop extends Thread {

        /**
         * Channel reader thread main loop. Reads a frame, and if it is
         * not a heartbeat frame, dispatches it to the channel it refers to.
         * Continues running until the "running" flag is set false by
         * shutdown().
         */
        @Override public void run() {
            try {
                while (_running) {
                    Frame frame = readFrame();

                    if (frame != null) {
                        _missedHeartbeats = 0;
                        if (frame.type == AMQP.FRAME_HEARTBEAT) {
                            // Ignore it: we've already just reset the heartbeat counter.
                        } else {
                            if (frame.channel == 0) { // the special channel
                                _channel0.handleFrame(frame);
                            } else {
                                if (isOpen()) {
                                    // If we're still _running, but not isOpen(), then we
                                    // must be quiescing, which means any inbound frames
                                    // for non-zero channels (and any inbound commands on
                                    // channel zero that aren't Connection.CloseOk) must
                                    // be discarded.
                                    _channelManager
                                        .getChannel(frame.channel)
                                        .handleFrame(frame);
                                }
                            }
                        }
                    } else {
                        // Socket timeout waiting for a frame.
                        // Maybe missed heartbeat.
                        handleSocketTimeout();
                    }
                }
            } catch (EOFException ex) {
                if (!_brokerInitiatedShutdown)
                    shutdown(ex, false, ex, true);
            } catch (Throwable ex) {
                _exceptionHandler.handleUnexpectedConnectionDriverException(AMQConnection.this,
                                                                            ex);
                shutdown(ex, false, ex, true);
            } finally {
                // Finally, shut down our underlying data connection.
                _frameHandler.close();
                _appContinuation.set(null);
                notifyListeners();
            }
        }
    }

    /**
     * Private API - Called when a frame-read operation times out. Checks to
     * see if too many heartbeats have been missed, and if so, throws
     * MissedHeartbeatException.
     *
     * @throws MissedHeartbeatException
     *                 if too many silent timeouts have gone by
     */
    public void handleSocketTimeout() throws MissedHeartbeatException {
        if (_heartbeat == 0) {
            // No heartbeating. Go back and wait some more.
            return;
        }

        _missedHeartbeats++;

        // We check against 8 = 2 * 4 because we need to wait for at
        // least two complete heartbeat setting intervals before
        // complaining, and we've set the socket timeout to a quarter
        // of the heartbeat setting in setHeartbeat above.
        if (_missedHeartbeats > (2 * 4)) {
            throw new MissedHeartbeatException("Heartbeat missing with heartbeat == " +
                                               _heartbeat + " seconds");
        }
    }

    /**
     * Handles incoming control commands on channel zero.
     */
    public boolean processControlCommand(Command c)
        throws IOException
    {
        // Similar trick to ChannelN.processAsync used here, except
        // we're interested in whole-connection quiescing.

        // See the detailed comments in ChannelN.processAsync.

        Method method = c.getMethod();

        if (method instanceof AMQP.Connection.Close) {
            if (isOpen()) {
                handleConnectionClose(c);
            } else {
                // Already shutting down, so just send back a CloseOk.
                try {
                    _channel0.quiescingTransmit(new AMQImpl.Connection.CloseOk());
                } catch (IOException ioe) {
                    Utility.emptyStatement();
                }
            }
            return true;
        } else {
            if (isOpen()) {
                // Normal command.
                return false;
            } else {
                // Quiescing.
                if (method instanceof AMQP.Connection.CloseOk) {
                    // It's our final "RPC". Time to shut down.
                    _running = false;
                    // If Close was sent from within the MainLoop we
                    // will not have a continuation to return to, so
                    // we treat this as processed in that case.
                    return _channel0._activeRpc == null;
                } else {
                    // Ignore all others.
                    return true;
                }
            }
        }
    }

    public void handleConnectionClose(Command closeCommand) {
        ShutdownSignalException sse = shutdown(closeCommand, false, null, false);
        try {
            _channel0.quiescingTransmit(new AMQImpl.Connection.CloseOk());
        } catch (IOException ioe) {
            Utility.emptyStatement();
        }
        _heartbeatSender.shutdown(); // Do not try to send heartbeats after CloseOk
        _brokerInitiatedShutdown = true;
        Thread scw = new SocketCloseWait(sse);
        scw.setName("AMQP Connection Closing Monitor " +
                getHostAddress() + ":" + getPort());
        scw.start();
    }

    private class SocketCloseWait extends Thread {
        private ShutdownSignalException cause;

        public SocketCloseWait(ShutdownSignalException sse) {
            cause = sse;
        }

        @Override public void run() {
            try {
                _appContinuation.uninterruptibleGet(CONNECTION_CLOSING_TIMEOUT);
            } catch (TimeoutException ise) {
                // Broker didn't close socket on time, force socket close
                // FIXME: notify about timeout exception?
                _frameHandler.close();
            } finally {
                _running = false;
                _channel0.notifyOutstandingRpc(cause);
            }
        }
    }

    /**
     * Protected API - causes all attached channels to terminate with
     * a ShutdownSignal built from the argument, and stops this
     * connection from accepting further work from the application.
     *
     * @return a shutdown signal built using the given arguments
     */
    public ShutdownSignalException shutdown(Object reason,
                         boolean initiatedByApplication,
                         Throwable cause,
                         boolean notifyRpc)
    {
        ShutdownSignalException sse = new ShutdownSignalException(true,initiatedByApplication,
                                                                  reason, this);
        sse.initCause(cause);
        if (!setShutdownCauseIfOpen(sse)) {
            if (initiatedByApplication) 
                throw new AlreadyClosedException("Attempt to use closed connection", this);
        }

        // stop any heartbeating
        _heartbeatSender.shutdown();

        _channel0.processShutdownSignal(sse, !initiatedByApplication, notifyRpc);
        _channelManager.handleSignal(sse);

        this.dispatchExecutor.shutdown();
        
        return sse;
    }

    /** Public API - {@inheritDoc} */
    public void close()
        throws IOException
    {
        close(-1);
    }

    /** Public API - {@inheritDoc} */
    public void close(int timeout)
        throws IOException
    {
        close(AMQP.REPLY_SUCCESS, "OK", timeout);
    }

    /** Public API - {@inheritDoc} */
    public void close(int closeCode, String closeMessage)
        throws IOException
    {
        close(closeCode, closeMessage, -1);
    }

    /** Public API - {@inheritDoc} */
    public void close(int closeCode, String closeMessage, int timeout)
        throws IOException
    {
        close(closeCode, closeMessage, true, null, timeout, false);
    }

    /** Public API - {@inheritDoc} */
    public void abort()
    {
        abort(-1);
    }

    /** Public API - {@inheritDoc} */
    public void abort(int closeCode, String closeMessage)
    {
       abort(closeCode, closeMessage, -1);
    }

    /** Public API - {@inheritDoc} */
    public void abort(int timeout)
    {
        abort(AMQP.REPLY_SUCCESS, "OK", timeout);
    }

    /** Public API - {@inheritDoc} */
    public void abort(int closeCode, String closeMessage, int timeout)
    {
        try {
            close(closeCode, closeMessage, true, null, timeout, true);
        } catch (IOException e) {
            Utility.emptyStatement();
        }
    }

    /**
     * Protected API - Delegates to {@link
     * #close(int,String,boolean,Throwable,int,boolean) the
     * six-argument close method}, passing
     * {@link #CONNECTION_CLOSING_TIMEOUT} for the timeout, and
     * false for the abort flag.
     */
    public void close(int closeCode,
                      String closeMessage,
                      boolean initiatedByApplication,
                      Throwable cause)
        throws IOException
    {
        close(closeCode, closeMessage, initiatedByApplication, cause,
                CONNECTION_CLOSING_TIMEOUT, false);
    }

    /**
     * Protected API - Close this connection with the given code, message, source
     * and timeout value for all the close operations to complete.
     * Specifies if any encountered exceptions should be ignored.
     */
    public void close(int closeCode,
                      String closeMessage,
                      boolean initiatedByApplication,
                      Throwable cause,
                      int timeout,
                      boolean abort)
        throws IOException
    {
        final boolean sync = !(Thread.currentThread() instanceof MainLoop);

        try {
            AMQImpl.Connection.Close reason =
                new AMQImpl.Connection.Close(closeCode, closeMessage, 0, 0);

            shutdown(reason, initiatedByApplication, cause, true);
            if(sync){
              AMQChannel.SimpleBlockingRpcContinuation k =
                  new AMQChannel.SimpleBlockingRpcContinuation();
              _channel0.quiescingRpc(reason, k);
              k.getReply(timeout);
            } else {
              _channel0.quiescingTransmit(reason);
            }
        } catch (TimeoutException tte) {
            if (!abort)
                throw new ShutdownSignalException(true, true, tte, this);
        } catch (ShutdownSignalException sse) {
            if (!abort)
                throw sse;
        } catch (IOException ioe) {
            if (!abort)
                throw ioe;
        } finally {
            if(sync) _frameHandler.close();
        }
    }

    @Override public String toString() {
        return "amqp://" + _factory.getUsername() + "@" + getHostAddress() + ":" + getPort() + _virtualHost;
    }

    private String getHostAddress() {
        return getAddress() == null ? null : getAddress().getHostAddress();
    }
}<|MERGE_RESOLUTION|>--- conflicted
+++ resolved
@@ -22,12 +22,9 @@
 import java.net.InetAddress;
 import java.net.SocketException;
 import java.util.HashMap;
-<<<<<<< HEAD
-import java.util.concurrent.*;
-=======
 import java.util.Map;
+import java.util.concurrent.ExecutorService;
 import java.util.concurrent.TimeoutException;
->>>>>>> 4e3f3604
 
 import com.rabbitmq.client.AMQP;
 import com.rabbitmq.client.AlreadyClosedException;
@@ -308,14 +305,9 @@
         int channelMax =
             negotiatedMaxValue(_factory.getRequestedChannelMax(),
                                connTune.getChannelMax());
-<<<<<<< HEAD
         _channelManager = new ChannelManager(this.workPool,
                 this.dispatchExecutor, channelMax);
         
-=======
-        _channelManager = new ChannelManager(channelMax);
-
->>>>>>> 4e3f3604
         int frameMax =
             negotiatedMaxValue(_factory.getRequestedFrameMax(),
                                connTune.getFrameMax());
