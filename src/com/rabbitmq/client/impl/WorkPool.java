package com.rabbitmq.client.impl;

import java.util.Collection;
import java.util.HashMap;
import java.util.HashSet;
import java.util.Map;
import java.util.Set;
import java.util.concurrent.BlockingQueue;
import java.util.concurrent.LinkedBlockingQueue;

/**
 * This is a generic implementation of the <q>Channels</q> specification
 * in <i>Channeling Work</i>, Nov 2010 (<tt>channels.pdf</tt>).
 * <p/>
 * Objects of type <b>K</b> must be registered, with <code><b>registerKey(K)</b></code>,
 * and then they become <i>clients</i> and a queue of
 * items (type <b>W</b>) is stored for each client.
 * <p/>
 * Each client has a <i>state</i> which is exactly one of <i>dormant</i>,
 * <i>in progress</i> or <i>ready</i>. Immediately after registration a client is <i>dormant</i>.
 * <p/>
 * Items may be (singly) added to (the end of) a client&apos;s queue with <code><b>addWorkItem(K,W)</b></code>.
 * If the client is <i>dormant</i> it becomes <i>ready</i> thereby. All other states remain unchanged.
 * <p/>
 * The next <i>ready</i> client, together with a collection of its items,
 * may be retrieved with <code><b>nextWorkBlock(collection,max)</b></code>
 * (making that client <i>in progress</i>).
 * <p/>
 * An <i>in progress</i> client can finish (processing a batch of items) with <code><b>finishWorkBlock(K)</b></code>.
 * It then becomes either <i>dormant</i> or <i>ready</i>, depending if its queue of work items is empty or no.
 * <p/>
 * If a client has items queued, it is either <i>in progress</i> or <i>ready</i> but cannot be both.
 * When work is finished it may be marked <i>ready</i> if there is further work,
 * or <i>dormant</i> if there is not.
 * There is never any work for a <i>dormant</i> client.
 * <p/>
 * A client may be unregistered, with <code><b>unregisterKey(K)</b></code>, which removes the client from
 * all parts of the state, and any queue of items stored with it.
 * All clients may be unregistered with <code><b>unregisterAllKeys()</b></code>.
 * <p/>
 * <b>Concurrent Semantics</b><br/>
 * This implementation is thread-safe.
 * <p/>
 * <b>Implementation Notes</b><br/>
 * The state is, roughly, as follows:
 * <pre> pool :: <i>map</i>(K, <i>seq</i> W)
 * inProgress :: <i>set</i> K
 * ready :: <i>iseq</i> K</pre>
 * <p/>
 * where a <code><i>seq</i></code> is a sequence (queue or list) and an <code><i>iseq</i></code>
 * (<i>i</i> for <i>i</i>njective) is a sequence with no duplicates.
 * <p/>
 * <b>State transitions</b><br/><pre>
 *      finish(k)            -------------
 *             -----------> | (dormant)   |
 *            |              -------------
 *  -------------  next()        | add(item)
 * | in progress | <---------    |
 *  -------------            |   V
 *            |              -------------
 *             -----------> | ready       |
 *      finish(k)            -------------
 * </pre>
 * <i>dormant</i> is not represented in the implementation state, and adding items
 * when the client is <i>in progress</i> or <i>ready</i> does not change its state.
 * @param <K> Key -- type of client
 * @param <W> Work -- type of work item
 */
public class WorkPool<K, W> {
<<<<<<< HEAD
    /** An injective queue of <i>ready</i> clients. */
    private final SetQueue<K> ready = new SetQueue<K>();
    /** The set of clients which have work <i>in progress</i>. */
    private final Set<K> inProgress = new HashSet<K>();
    /** The pool of registered clients, with their work queues. */
    private final Map<K, LinkedList<W>> pool = new HashMap<K, LinkedList<W>>();
=======

    /** protecting <code>ready</code>, <code>inProgress</code> and <code>pool</code> */
    private final Object monitor = new Object();
        /** An injective queue of <i>ready</i> clients. */
        private final SetQueue<K> ready = new SetQueue<K>();
        /** The set of clients which have work <i>in progress</i>. */
        private final Set<K> inProgress = new HashSet<K>();
        /** The pool of registered clients, with their work queues. */
        private final Map<K, BlockingQueue<W>> pool = new HashMap<K, BlockingQueue<W>>();

    private int MAX_QUEUE_LENGTH = 1000;
>>>>>>> 89ec40f6

    /**
     * Add client <code><b>key</b></code> to pool of item queues, with an empty queue.
     * A client is initially <i>dormant</i>.
     * <p/>
     * No-op if <code><b>key</b></code> already present.
     * @param key client to add to pool
     */
    public void registerKey(K key) {
        synchronized (this) {
            if (!this.pool.containsKey(key)) {
                this.pool.put(key, new LinkedBlockingQueue<W>(MAX_QUEUE_LENGTH));
            }
        }
    }

    /**
     * Remove client from pool and from any other state. Has no effect if client already absent.
     * @param key of client to unregister
     */
    public void unregisterKey(K key) {
        synchronized (this) {
            this.pool.remove(key);
            this.ready.remove(key);
            this.inProgress.remove(key);
        }
    }

    /**
     * Remove all clients from pool and from any other state.
     */
    public void unregisterAllKeys() {
        synchronized (this) {
            this.pool.clear();
            this.ready.clear();
            this.inProgress.clear();
        }
    }

    /**
     * Return the next <i>ready</i> client,
     * and transfer a collection of that client's items to process.
     * Mark client <i>in progress</i>.
     * <p/>
     * If there is no <i>ready</i> client, return <code><b>null</b></code>.
     * @param to collection object in which to transfer items
     * @param size max number of items to transfer
     * @return key of client to whom items belong, or <code><b>null</b></code> if there is none.
     */
    public K nextWorkBlock(Collection<W> to, int size) {
        synchronized (this) {
            K nextKey = readyToInProgress();
            if (nextKey != null) {
                BlockingQueue<W> queue = this.pool.get(nextKey);
                drainTo(queue, to, size);
            }
            return nextKey;
        }
    }

    /**
     * Private implementation of <code><b>drainTo</b></code> (not implemented for <code><b>LinkedList&lt;W&gt;</b></code>s).
     * @param <W> element type
     * @param deList to take (poll) elements from
     * @param c to add elements to
     * @param maxElements to take from deList
     * @return number of elements actually taken
     */
    private static <W> int drainTo(BlockingQueue<W> deList, Collection<W> c, int maxElements) {
        int n = 0;
        while (n < maxElements) {
            W first = deList.poll();
            if (first == null)
                break;
            c.add(first);
            ++n;
        }
        return n;
    }

    /**
     * Add (enqueue) an item for a specific client.
     * No change and returns <code><b>false</b></code> if client not registered.
     * If <i>dormant</i>, the client will be marked <i>ready</i>.
     * @param key the client to add to the work item to
     * @param item the work item to add to the client queue
     * @return <code><b>true</b></code> if and only if the client is marked <i>ready</i>
     * &mdash; <i>as a result of this work item</i>
     */
    public boolean addWorkItem(K key, W item) {
<<<<<<< HEAD
        synchronized (this) {
            Queue<W> queue = this.pool.get(key);
=======
        synchronized (this.monitor) {
            BlockingQueue<W> queue = this.pool.get(key);
>>>>>>> 89ec40f6
            if (queue != null) {
                try {
                    queue.put(item);
                } catch (InterruptedException e) {
                    // ok
                }

                if (isDormant(key)) {
                    dormantToReady(key);
                    return true;
                }
            }
            return false;
        }
    }

    /**
     * Set client no longer <i>in progress</i>.
     * Ignore unknown clients (and return <code><b>false</b></code>).
     * @param key client that has finished work
     * @return <code><b>true</b></code> if and only if client becomes <i>ready</i>
     * @throws IllegalStateException if registered client not <i>in progress</i>
     */
    public boolean finishWorkBlock(K key) {
        synchronized (this) {
            if (!this.isRegistered(key))
                return false;
            if (!this.inProgress.contains(key)) {
                throw new IllegalStateException("Client " + key + " not in progress");
            }

            if (moreWorkItems(key)) {
                inProgressToReady(key);
                return true;
            } else {
                inProgressToDormant(key);
                return false;
            }
        }
    }

    private boolean moreWorkItems(K key) {
<<<<<<< HEAD
        LinkedList<W> leList = this.pool.get(key);
        return leList != null && !leList.isEmpty();
=======
        BlockingQueue<W> leList = this.pool.get(key);
        return (leList==null ? false : !leList.isEmpty());
>>>>>>> 89ec40f6
    }

    /* State identification functions */
    private boolean isInProgress(K key){ return this.inProgress.contains(key); }
    private boolean isReady(K key){ return this.ready.contains(key); }
    private boolean isRegistered(K key) { return this.pool.containsKey(key); }
    private boolean isDormant(K key){ return !isInProgress(key) && !isReady(key) && isRegistered(key); }

    /* State transition methods - all assume key registered */
    private void inProgressToReady(K key){ this.inProgress.remove(key); this.ready.addIfNotPresent(key); }
    private void inProgressToDormant(K key){ this.inProgress.remove(key); }
    private void dormantToReady(K key){ this.ready.addIfNotPresent(key); }

    /* Basic work selector and state transition step */
    private K readyToInProgress() {
        K key = this.ready.poll();
        if (key != null) {
            this.inProgress.add(key);
        }
        return key;
    }
}<|MERGE_RESOLUTION|>--- conflicted
+++ resolved
@@ -67,26 +67,14 @@
  * @param <W> Work -- type of work item
  */
 public class WorkPool<K, W> {
-<<<<<<< HEAD
+    private static final int MAX_QUEUE_LENGTH = 1000;
+
     /** An injective queue of <i>ready</i> clients. */
     private final SetQueue<K> ready = new SetQueue<K>();
     /** The set of clients which have work <i>in progress</i>. */
     private final Set<K> inProgress = new HashSet<K>();
     /** The pool of registered clients, with their work queues. */
-    private final Map<K, LinkedList<W>> pool = new HashMap<K, LinkedList<W>>();
-=======
-
-    /** protecting <code>ready</code>, <code>inProgress</code> and <code>pool</code> */
-    private final Object monitor = new Object();
-        /** An injective queue of <i>ready</i> clients. */
-        private final SetQueue<K> ready = new SetQueue<K>();
-        /** The set of clients which have work <i>in progress</i>. */
-        private final Set<K> inProgress = new HashSet<K>();
-        /** The pool of registered clients, with their work queues. */
-        private final Map<K, BlockingQueue<W>> pool = new HashMap<K, BlockingQueue<W>>();
-
-    private int MAX_QUEUE_LENGTH = 1000;
->>>>>>> 89ec40f6
+    private final Map<K, BlockingQueue<W>> pool = new HashMap<K, BlockingQueue<W>>();
 
     /**
      * Add client <code><b>key</b></code> to pool of item queues, with an empty queue.
@@ -177,13 +165,8 @@
      * &mdash; <i>as a result of this work item</i>
      */
     public boolean addWorkItem(K key, W item) {
-<<<<<<< HEAD
-        synchronized (this) {
-            Queue<W> queue = this.pool.get(key);
-=======
-        synchronized (this.monitor) {
+        synchronized (this) {
             BlockingQueue<W> queue = this.pool.get(key);
->>>>>>> 89ec40f6
             if (queue != null) {
                 try {
                     queue.put(item);
@@ -226,13 +209,8 @@
     }
 
     private boolean moreWorkItems(K key) {
-<<<<<<< HEAD
-        LinkedList<W> leList = this.pool.get(key);
+        BlockingQueue<W> leList = this.pool.get(key);
         return leList != null && !leList.isEmpty();
-=======
-        BlockingQueue<W> leList = this.pool.get(key);
-        return (leList==null ? false : !leList.isEmpty());
->>>>>>> 89ec40f6
     }
 
     /* State identification functions */
