//   The contents of this file are subject to the Mozilla Public License
//   Version 1.1 (the "License"); you may not use this file except in
//   compliance with the License. You may obtain a copy of the License at
//   http://www.mozilla.org/MPL/
//
//   Software distributed under the License is distributed on an "AS IS"
//   basis, WITHOUT WARRANTY OF ANY KIND, either express or implied. See the
//   License for the specific language governing rights and limitations
//   under the License.
//
//   The Original Code is RabbitMQ.
//
//   The Initial Developers of the Original Code are LShift Ltd,
//   Cohesive Financial Technologies LLC, and Rabbit Technologies Ltd.
//
//   Portions created before 22-Nov-2008 00:00:00 GMT by LShift Ltd,
//   Cohesive Financial Technologies LLC, or Rabbit Technologies Ltd
//   are Copyright (C) 2007-2008 LShift Ltd, Cohesive Financial
//   Technologies LLC, and Rabbit Technologies Ltd.
//
//   Portions created by LShift Ltd are Copyright (C) 2007-2010 LShift
//   Ltd. Portions created by Cohesive Financial Technologies LLC are
//   Copyright (C) 2007-2010 Cohesive Financial Technologies
//   LLC. Portions created by Rabbit Technologies Ltd are Copyright
//   (C) 2007-2010 Rabbit Technologies Ltd.
//
//   All Rights Reserved.
//
//   Contributor(s): ______________________________________.
//
package com.rabbitmq.client;

import java.io.IOException;
import java.util.Map;

import com.rabbitmq.client.AMQP.BasicProperties;
import com.rabbitmq.client.AMQP.Exchange;
import com.rabbitmq.client.AMQP.Queue;
import com.rabbitmq.client.AMQP.Tx;
import com.rabbitmq.client.AMQP.Basic;

/**
 * Public API: Interface to an AMQ channel. See the <a href="http://www.amqp.org/">spec</a> for details.
 *
 * <p>
 * To open a channel,
 * <pre>
 * {@link Connection} conn = ...;
 * {@link Channel} channel = conn.{@link Connection#createChannel createChannel}();
 * </pre>
 * <p>
 * Public API:
 * <ul>
 *  <li> getChannelNumber
 *  <li> close
 * </ul>
 * <p>
 *
 * While a Channel can be used by multiple threads, it's important to ensure
 * that only one thread executes a command at once. Concurrent execution of
 * commands will likely cause an UnexpectedFrameError to be thrown.
 *
 */

public interface Channel extends ShutdownNotifier {
    /**
     * Retrieve this channel's channel number.
     * @return the channel number
     */
    int getChannelNumber();

    /**
     * Retrieve the connection which carries this channel.
     * @return the underlying {@link Connection}
     */
    Connection getConnection();

    /**
     * Close this channel with the {@link com.rabbitmq.client.AMQP#REPLY_SUCCESS} close code
     * and message 'OK'.
     *
     * @throws java.io.IOException if an error is encountered
     */
    void close() throws IOException;

    /**
     * Close this channel.
     *
     * @param closeCode the close code (See under "Reply Codes" in the AMQP specification)
     * @param closeMessage a message indicating the reason for closing the connection
     * @throws java.io.IOException if an error is encountered
     */
    void close(int closeCode, String closeMessage) throws IOException;

    /**
     * Abort this channel with the {@link com.rabbitmq.client.AMQP#REPLY_SUCCESS} close code
     * and message 'OK'.
     *
     * Forces the channel to close and waits for the close operation to complete.
     * Any encountered exceptions in the close operation are silently discarded.
     */
    void abort() throws IOException;

    /**
     * Abort this channel.
     *
     * Forces the channel to close and waits for the close operation to complete.
     * Any encountered exceptions in the close operation are silently discarded.
     */
    void abort(int closeCode, String closeMessage) throws IOException;

    /**
     * Return the current {@link ReturnListener}.
     * @return an interface to the current return listener
     */
    ReturnListener getReturnListener();

    /**
     * Set the current {@link ReturnListener}.
     * @param listener the listener to use, or null indicating "don't use one".
     */
    void setReturnListener(ReturnListener listener);

    /**
     * Request specific "quality of service" settings.
     *
     * These settings impose limits on the amount of data the server
     * will deliver to consumers before requiring the receipt of
     * acknowledgements.
     * Thus they provide a means of consumer-initiated flow control.
     * @see com.rabbitmq.client.AMQP.Basic.Qos
     * @param prefetchSize maximum amount of content (measured in
     * octets) that the server will deliver, 0 if unlimited
     * @param prefetchCount maximum number of messages that the server
     * will deliver, 0 if unlimited
     * @param global true if the settings should be applied to the
     * entire connection rather than just the current channel
     * @throws java.io.IOException if an error is encountered
     */
    void basicQos(int prefetchSize, int prefetchCount, boolean global) throws IOException;

    /**
     * Request a specific prefetchCount "quality of service" settings
     * for this channel.
     *
     * @see #basicQos(int, int, boolean)
     * @param prefetchCount maximum number of messages that the server
     * will deliver, 0 if unlimited
     * @throws java.io.IOException if an error is encountered
     */
    void basicQos(int prefetchCount) throws IOException;

    /**
     * Publish a message with both "mandatory" and "immediate" flags set to false
     * @see com.rabbitmq.client.AMQP.Basic.Publish
     * @param exchange the exchange to publish the message to
     * @param routingKey the routing key
     * @param props other properties for the message - routing headers etc
     * @param body the message body
     * @throws java.io.IOException if an error is encountered
     */
    void basicPublish(String exchange, String routingKey, BasicProperties props, byte[] body) throws IOException;

    /**
     * Publish a message
     * @see com.rabbitmq.client.AMQP.Basic.Publish
     * @param exchange the exchange to publish the message to
     * @param routingKey the routing key
     * @param mandatory true if we are requesting a mandatory publish
     * @param immediate true if we are requesting an immediate publish
     * @param props other properties for the message - routing headers etc
     * @param body the message body
     * @throws java.io.IOException if an error is encountered
     */
    void basicPublish(String exchange, String routingKey, boolean mandatory, boolean immediate, BasicProperties props, byte[] body)
            throws IOException;

    /**
     * Actively declare a non-autodelete, non-durable exchange with no extra arguments
     * @see com.rabbitmq.client.AMQP.Exchange.Declare
     * @see com.rabbitmq.client.AMQP.Exchange.DeclareOk
     * @param exchange the name of the exchange
     * @param type the exchange type
     * @return a declaration-confirm method to indicate the exchange was successfully declared
     * @throws java.io.IOException if an error is encountered
     */
    Exchange.DeclareOk exchangeDeclare(String exchange, String type) throws IOException;

    /**
     * Actively declare a non-autodelete exchange with no extra arguments
     * @see com.rabbitmq.client.AMQP.Exchange.Declare
     * @see com.rabbitmq.client.AMQP.Exchange.DeclareOk
     * @param exchange the name of the exchange
     * @param type the exchange type
     * @param durable true if we are declaring a durable exchange (the exchange will survive a server restart)
     * @throws java.io.IOException if an error is encountered
     * @return a declaration-confirm method to indicate the exchange was successfully declared
     */
    Exchange.DeclareOk exchangeDeclare(String exchange, String type, boolean durable) throws IOException;

    /**
     * Declare an exchange, via an interface that allows the complete set of arguments.
     * @see com.rabbitmq.client.AMQP.Exchange.Declare
     * @see com.rabbitmq.client.AMQP.Exchange.DeclareOk
     * @param exchange the name of the exchange
     * @param type the exchange type
     * @param durable true if we are declaring a durable exchange (the exchange will survive a server restart)
     * @param arguments other properties (construction arguments) for the exchange
     * @return a declaration-confirm method to indicate the exchange was successfully declared
     * @throws java.io.IOException if an error is encountered
     */
    Exchange.DeclareOk exchangeDeclare(String exchange, String type, boolean durable,
                                       Map<String, Object> arguments) throws IOException;

    /**
     * Declare an exchange passively; that is, check if the named exchange exists.
     * @param name check the existence of an exchange named this
     * @throws IOException the server will raise a 404 channel exception if the named exchange does not exist.
     */
    Exchange.DeclareOk exchangeDeclarePassive(String name) throws IOException;
    
    /**
     * Delete an exchange
     * @see com.rabbitmq.client.AMQP.Exchange.Delete
     * @see com.rabbitmq.client.AMQP.Exchange.DeleteOk
     * @param exchange the name of the exchange
     * @param ifUnused true to indicate that the exchange is only to be deleted if it is unused
     * @return a deletion-confirm method to indicate the exchange was successfully deleted
     * @throws java.io.IOException if an error is encountered
     */
    Exchange.DeleteOk exchangeDelete(String exchange, boolean ifUnused) throws IOException;

      /**
     * Delete an exchange, without regard for whether it is in use or not
     * @see com.rabbitmq.client.AMQP.Exchange.Delete
     * @see com.rabbitmq.client.AMQP.Exchange.DeleteOk
     * @param exchange the name of the exchange
     * @return a deletion-confirm method to indicate the exchange was successfully deleted
     * @throws java.io.IOException if an error is encountered
     */
<<<<<<< HEAD
    Exchange.DeleteOk exchangeDelete(String exchange) throws IOException;
=======
    Queue.DeclareOk queueDeclare(String queue) throws IOException;
>>>>>>> 7b33b08d

    /**
     * Actively declare a server-named exclusive, autodelete, non-durable queue.
     * The name of the new queue is held in the "queue" field of the {@link com.rabbitmq.client.AMQP.Queue.DeclareOk} result.
     * @see com.rabbitmq.client.AMQP.Queue.Declare
     * @see com.rabbitmq.client.AMQP.Queue.DeclareOk
     * @return a declaration-confirm method to indicate the queue was successfully declared
     * @throws java.io.IOException if an error is encountered
     */
    Queue.DeclareOk queueDeclare() throws IOException;

    /**
     * Declare a queue
     * @see com.rabbitmq.client.AMQP.Queue.Declare
     * @see com.rabbitmq.client.AMQP.Queue.DeclareOk
     * @param queue the name of the queue
     * @param durable true if we are declaring a durable queue (the queue will survive a server restart)
     * @param exclusive true if we are declaring an exclusive queue (restricted to this connection)
     * @param autoDelete true if we are declaring an autodelete queue (server will delete it when no longer in use)
     * @param arguments other properties (construction arguments) for the queue
     * @return a declaration-confirm method to indicate the queue was successfully declared
     * @throws java.io.IOException if an error is encountered
     */
    Queue.DeclareOk queueDeclare(String queue, boolean durable, boolean exclusive, boolean autoDelete,
                                 Map<String, Object> arguments) throws IOException;

    /**
     * Declare a queue passively; i.e., check if it exists.  In AMQP
     * 0-9-1, all arguments aside from nowait are ignored; and sending
     * nowait makes this method a no-op, so we default it to true.
     * @see com.rabbitmq.client.AMQP.Queue.Declare
     * @see com.rabbitmq.client.AMQP.Queue.DeclareOk
     * @param queue the name of the queue
     * @return a declaration-confirm method to indicate the queue exists
     * @throws java.io.IOException if an error is encountered,
     * including if the queue does not exist and if the queue is
     * exclusively owned by another connection.
     */
    Queue.DeclareOk queueDeclarePassive(String queue) throws IOException;
    
    /**
     * Delete a queue, without regard for whether it is in use or has messages on it
     * @see com.rabbitmq.client.AMQP.Queue.Delete
     * @see com.rabbitmq.client.AMQP.Queue.DeleteOk
     * @param queue the name of the queue
     * @return a deletion-confirm method to indicate the queue was successfully deleted
     * @throws java.io.IOException if an error is encountered
     */
    Queue.DeleteOk queueDelete(String queue) throws IOException;

    /**
     * Delete a queue
     * @see com.rabbitmq.client.AMQP.Queue.Delete
     * @see com.rabbitmq.client.AMQP.Queue.DeleteOk
     * @param queue the name of the queue
     * @param ifUnused true if the queue should be deleted only if not in use
     * @param ifEmpty true if the queue should be deleted only if empty
     * @return a deletion-confirm method to indicate the queue was successfully deleted
     * @throws java.io.IOException if an error is encountered
     */
    Queue.DeleteOk queueDelete(String queue, boolean ifUnused, boolean ifEmpty) throws IOException;

    /**
     * Bind a queue to an exchange, with no extra arguments.
     * @see com.rabbitmq.client.AMQP.Queue.Bind
     * @see com.rabbitmq.client.AMQP.Queue.BindOk
     * @param queue the name of the queue
     * @param exchange the name of the exchange
     * @param routingKey the routine key to use for the binding
     * @return a binding-confirm method if the binding was successfully created
     * @throws java.io.IOException if an error is encountered
     */
    Queue.BindOk queueBind(String queue, String exchange, String routingKey) throws IOException;

    /**
     * Bind a queue to an exchange.
     * @see com.rabbitmq.client.AMQP.Queue.Bind
     * @see com.rabbitmq.client.AMQP.Queue.BindOk
     * @param queue the name of the queue
     * @param exchange the name of the exchange
     * @param routingKey the routine key to use for the binding
     * @param arguments other properties (binding parameters)
     * @return a binding-confirm method if the binding was successfully created
     * @throws java.io.IOException if an error is encountered
     */
    Queue.BindOk queueBind(String queue, String exchange, String routingKey, Map<String, Object> arguments) throws IOException;

    /**
     * Unbinds a queue from an exchange, with no extra arguments.
     * @see com.rabbitmq.client.AMQP.Queue.Unbind
     * @see com.rabbitmq.client.AMQP.Queue.UnbindOk
     * @param queue the name of the queue
     * @param exchange the name of the exchange
     * @param routingKey the routine key to use for the binding
     * @return an unbinding-confirm method if the binding was successfully deleted
     * @throws java.io.IOException if an error is encountered
     */
    Queue.UnbindOk queueUnbind(String queue, String exchange, String routingKey) throws IOException;

    /**
     * Unbind a queue from an exchange.
     * @see com.rabbitmq.client.AMQP.Queue.Unbind
     * @see com.rabbitmq.client.AMQP.Queue.UnbindOk
     * @param queue the name of the queue
     * @param exchange the name of the exchange
     * @param routingKey the routine key to use for the binding
     * @param arguments other properties (binding parameters)
     * @return an unbinding-confirm method if the binding was successfully deleted
     * @throws java.io.IOException if an error is encountered
     */
    Queue.UnbindOk queueUnbind(String queue, String exchange, String routingKey, Map<String, Object> arguments) throws IOException;

    /**
     * Purges the contents of the given queue and awaits a completion.
     * @see com.rabbitmq.client.AMQP.Queue.Purge
     * @see com.rabbitmq.client.AMQP.Queue.PurgeOk
     * @param queue the name of the queue
     * @return a purge-confirm method if the purge was executed succesfully
     * @throws java.io.IOException if an error is encountered
     */
    Queue.PurgeOk queuePurge(String queue) throws IOException;

    /**
     * Purges the contents of the given queue.
     * @see com.rabbitmq.client.AMQP.Queue.Purge
     * @see com.rabbitmq.client.AMQP.Queue.PurgeOk
     * @param queue the name of the queue
     * @param nowait whether to await completion of the purge
     * @return a purge-confirm method if the purge was executed succesfully
     * @throws java.io.IOException if an error is encountered
     */
    Queue.PurgeOk queuePurge(String queue, boolean nowait) throws IOException;

    /**
     * Retrieve a message from a queue using {@link com.rabbitmq.client.AMQP.Basic.Get}
     * @see com.rabbitmq.client.AMQP.Basic.Get
     * @see com.rabbitmq.client.AMQP.Basic.GetOk
     * @see com.rabbitmq.client.AMQP.Basic.GetEmpty
     * @param queue the name of the queue
     * @param noAck true if no handshake is required
     * @return a {@link GetResponse} containing the retrieved message data
     * @throws java.io.IOException if an error is encountered
     */
    GetResponse basicGet(String queue, boolean noAck) throws IOException;

    /**
     * Acknowledge one or several received
     * messages. Supply the deliveryTag from the {@link com.rabbitmq.client.AMQP.Basic.GetOk}
     * or {@link com.rabbitmq.client.AMQP.Basic.Deliver} method
     * containing the received message being acknowledged.
     * @see com.rabbitmq.client.AMQP.Basic.Ack
     * @param deliveryTag the tag from the received {@link com.rabbitmq.client.AMQP.Basic.GetOk} or {@link com.rabbitmq.client.AMQP.Basic.Deliver}
     * @param multiple true if we are acknowledging multiple messages with the same delivery tag
     * @throws java.io.IOException if an error is encountered
     */
    void basicAck(long deliveryTag, boolean multiple) throws IOException;

    /**
     * Start a non-nolocal, non-exclusive consumer, with
     * explicit acknowledgements required and a server-generated consumerTag.
     * @param queue the name of the queue
     * @param callback an interface to the consumer object
     * @return the consumerTag generated by the server
     * @throws java.io.IOException if an error is encountered
     * @see com.rabbitmq.client.AMQP.Basic.Consume
     * @see com.rabbitmq.client.AMQP.Basic.ConsumeOk
     * @see #basicAck
     * @see #basicConsume(String,boolean, String,boolean,boolean, Map, Consumer)
     */
    String basicConsume(String queue, Consumer callback) throws IOException;

    /**
     * Start a non-nolocal, non-exclusive consumer, with
     * a server-generated consumerTag.
     * @param queue the name of the queue
     * @param noAck true if no handshake is required
     * @param callback an interface to the consumer object
     * @return the consumerTag generated by the server
     * @throws java.io.IOException if an error is encountered
     * @see com.rabbitmq.client.AMQP.Basic.Consume
     * @see com.rabbitmq.client.AMQP.Basic.ConsumeOk
     * @see #basicConsume(String,boolean, String,boolean,boolean, Map, Consumer)
     */
    String basicConsume(String queue, boolean noAck, Consumer callback) throws IOException;

    /**
     * Start a non-nolocal, non-exclusive consumer.
     * @param queue the name of the queue
     * @param noAck true if no handshake is required
     * @param consumerTag a client-generated consumer tag to establish context
     * @param callback an interface to the consumer object
     * @return the consumerTag associated with the new consumer
     * @throws java.io.IOException if an error is encountered
     * @see com.rabbitmq.client.AMQP.Basic.Consume
     * @see com.rabbitmq.client.AMQP.Basic.ConsumeOk
     * @see #basicConsume(String,boolean, String,boolean,boolean, Map, Consumer)
     */
    String basicConsume(String queue, boolean noAck, String consumerTag, Consumer callback) throws IOException;

    /**
     * Start a consumer. Calls the consumer's {@link Consumer#handleConsumeOk}
     * method before returning.
     * @param queue the name of the queue
     * @param noAck true if no handshake is required
     * @param consumerTag a client-generated consumer tag to establish context
     * @param noLocal flag set to true unless server local buffering is required
     * @param exclusive true if this is an exclusive consumer
     * @param callback an interface to the consumer object
     * @return the consumerTag associated with the new consumer
     * @throws java.io.IOException if an error is encountered
     * @see com.rabbitmq.client.AMQP.Basic.Consume
     * @see com.rabbitmq.client.AMQP.Basic.ConsumeOk
     */
    String basicConsume(String queue, boolean noAck, String consumerTag, boolean noLocal, boolean exclusive, Map<String, Object> filter, Consumer callback) throws IOException;

    /**
     * Cancel a consumer. Calls the consumer's {@link Consumer#handleCancelOk}
     * method before returning.
     * @param consumerTag a client- or server-generated consumer tag to establish context
     * @throws java.io.IOException if an error is encountered
     * @see com.rabbitmq.client.AMQP.Basic.Cancel
     * @see com.rabbitmq.client.AMQP.Basic.CancelOk
     */
    void basicCancel(String consumerTag) throws IOException;

    /**
     * Ask the broker to resend unacknowledged messages.  In 0-8
     * basic.recover is asynchronous; in 0-9-1 it is synchronous, and
     * the new, deprecated method basic.recover_async is asynchronous.
     * @param requeue If true, messages will be requeued and possibly
     * delivered to a different consumer. If false, messages will be
     * redelivered to the same consumer.
     */
    Basic.RecoverOk basicRecover(boolean requeue) throws IOException;

    /**
     * Ask the broker to resend unacknowledged messages.  In 0-8
     * basic.recover is asynchronous; in 0-9-1 it is synchronous, and
     * the new, deprecated method basic.recover_async is asynchronous
     * and deprecated.
     * @param requeue If true, messages will be requeued and possibly
     * delivered to a different consumer. If false, messages will be
     * redelivered to the same consumer.
     */
    @Deprecated
    void basicRecoverAsync(boolean requeue) throws IOException;

    /**
     * Enables TX mode on this channel.
     * @see com.rabbitmq.client.AMQP.Tx.Select
     * @see com.rabbitmq.client.AMQP.Tx.SelectOk
     * @return a transaction-selection method to indicate the transaction was successfully initiated
     * @throws java.io.IOException if an error is encountered
     */
    Tx.SelectOk txSelect() throws IOException;

    /**
     * Commits a TX transaction on this channel.
     * @see com.rabbitmq.client.AMQP.Tx.Commit
     * @see com.rabbitmq.client.AMQP.Tx.CommitOk
     * @return a transaction-commit method to indicate the transaction was successfully committed
     * @throws java.io.IOException if an error is encountered
     */
    Tx.CommitOk txCommit() throws IOException;

    /**
     * Rolls back a TX transaction on this channel.
     * @see com.rabbitmq.client.AMQP.Tx.Rollback
     * @see com.rabbitmq.client.AMQP.Tx.RollbackOk
     * @return a transaction-rollback method to indicate the transaction was successfully rolled back
     * @throws java.io.IOException if an error is encountered
     */
    Tx.RollbackOk txRollback() throws IOException;
}<|MERGE_RESOLUTION|>--- conflicted
+++ resolved
@@ -230,7 +230,7 @@
      */
     Exchange.DeleteOk exchangeDelete(String exchange, boolean ifUnused) throws IOException;
 
-      /**
+  /**
      * Delete an exchange, without regard for whether it is in use or not
      * @see com.rabbitmq.client.AMQP.Exchange.Delete
      * @see com.rabbitmq.client.AMQP.Exchange.DeleteOk
@@ -238,11 +238,7 @@
      * @return a deletion-confirm method to indicate the exchange was successfully deleted
      * @throws java.io.IOException if an error is encountered
      */
-<<<<<<< HEAD
     Exchange.DeleteOk exchangeDelete(String exchange) throws IOException;
-=======
-    Queue.DeclareOk queueDeclare(String queue) throws IOException;
->>>>>>> 7b33b08d
 
     /**
      * Actively declare a server-named exclusive, autodelete, non-durable queue.
