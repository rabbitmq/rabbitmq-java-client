--- conflicted
+++ resolved
@@ -373,24 +373,13 @@
         IOException lastException = null;
         for (Address addr : addrs) {
             try {
-<<<<<<< HEAD
-              FrameHandler frameHandler = createFrameHandler(addr);
-              AMQConnection conn = new AMQConnection(this,
-                                                     frameHandler);
-              conn.start();
-              return conn;
-            } catch (IOException e) {
-              lastException = e;
-=======
                 FrameHandler frameHandler = createFrameHandler(addr);
                 AMQConnection conn = new AMQConnection(this,
                                                      frameHandler);
                 conn.start();
                 return conn;
             } catch (IOException e) {
-                lastException = e;
->>>>>>> 7ee0c5a9
-            }
+              lastException = e;
         }
         if (lastException == null) {
             throw new IOException("failed to connect");
