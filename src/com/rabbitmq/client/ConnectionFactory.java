--- conflicted
+++ resolved
@@ -402,12 +402,8 @@
                 ExecutorService executorService = Executors.newFixedThreadPool(5);
                 FrameHandler frameHandler = createFrameHandler(addr);
                 AMQConnection conn = new AMQConnection(this,
-<<<<<<< HEAD
                                                      frameHandler,
                                                      executorService);
-=======
-                                                       frameHandler);
->>>>>>> 4e3f3604
                 conn.start();
                 return conn;
             } catch (IOException e) {
