// Copyright (c) 2007-2020 VMware, Inc. or its affiliates.  All rights reserved.
//
// This software, the RabbitMQ Java client library, is triple-licensed under the
// Mozilla Public License 2.0 ("MPL"), the GNU General Public License version 2
// ("GPL") and the Apache License version 2 ("ASL"). For the MPL, please see
// LICENSE-MPL-RabbitMQ. For the GPL, please see LICENSE-GPL2.  For the ASL,
// please see LICENSE-APACHE2.
//
// This software is distributed on an "AS IS" basis, WITHOUT WARRANTY OF ANY KIND,
// either express or implied. See the LICENSE file for specific language governing
// rights and limitations of this software.
//
// If you have any questions regarding licensing, please contact us at
// info@rabbitmq.com.

package com.rabbitmq.client.impl.recovery;

import com.rabbitmq.client.*;
import com.rabbitmq.client.impl.AMQConnection;
import com.rabbitmq.client.impl.ConnectionParams;
import com.rabbitmq.client.impl.FrameHandlerFactory;
import com.rabbitmq.client.impl.NetworkConnection;
import com.rabbitmq.utility.Utility;
import org.slf4j.Logger;
import org.slf4j.LoggerFactory;

import java.io.IOException;
import java.net.InetAddress;
import java.util.*;
import java.util.concurrent.Callable;
import java.util.concurrent.ConcurrentHashMap;
import java.util.concurrent.ExecutorService;
import java.util.concurrent.Executors;
import java.util.concurrent.Future;
import java.util.concurrent.ThreadFactory;
import java.util.concurrent.TimeUnit;
import java.util.concurrent.TimeoutException;
import java.util.concurrent.locks.Lock;
import java.util.concurrent.locks.ReentrantLock;
import java.util.function.Predicate;

/**
 * Connection implementation that performs automatic recovery when
 * connection shutdown is not initiated by the application (e.g. due to
 * an I/O exception).
 *
 * Topology (exchanges, queues, bindings, and consumers) can be (and by default is) recovered
 * as well, in this order:
 *
 * <ol>
 *  <li>Exchanges</li>
 *  <li>Queues</li>
 *  <li>Bindings (both queue and exchange-to-exchange)</li>
 *  <li>Consumers</li>
 * </ol>
 *
 * @see com.rabbitmq.client.Connection
 * @see com.rabbitmq.client.Recoverable
 * @see com.rabbitmq.client.ConnectionFactory#setAutomaticRecoveryEnabled(boolean)
 * @see com.rabbitmq.client.ConnectionFactory#setTopologyRecoveryEnabled(boolean)
 * @since 3.3.0
 */
public class AutorecoveringConnection implements RecoverableConnection, NetworkConnection {

    public static final Predicate<ShutdownSignalException> DEFAULT_CONNECTION_RECOVERY_TRIGGERING_CONDITION =
        cause -> !cause.isInitiatedByApplication() || (cause.getCause() instanceof MissedHeartbeatException);

    private static final Logger LOGGER = LoggerFactory.getLogger(AutorecoveringConnection.class);

    private final RecoveryAwareAMQConnectionFactory cf;
    private final Map<Integer, AutorecoveringChannel> channels;
    private final ConnectionParams params;
    private volatile RecoveryAwareAMQConnection delegate;

    private final List<ShutdownListener> shutdownHooks  = Collections.synchronizedList(new ArrayList<>());
    private final List<RecoveryListener> recoveryListeners = Collections.synchronizedList(new ArrayList<>());
    private final List<BlockedListener> blockedListeners = Collections.synchronizedList(new ArrayList<>());

    // Records topology changes
    private final Map<String, RecordedQueue> recordedQueues = Collections.synchronizedMap(new LinkedHashMap<>());
    private final List<RecordedBinding> recordedBindings = Collections.synchronizedList(new ArrayList<>());
    private final Map<String, RecordedExchange> recordedExchanges = Collections.synchronizedMap(new LinkedHashMap<>());
    private final Map<String, RecordedConsumer> consumers = Collections.synchronizedMap(new LinkedHashMap<>());
    private final List<ConsumerRecoveryListener> consumerRecoveryListeners = Collections.synchronizedList(new ArrayList<>());
    private final List<QueueRecoveryListener> queueRecoveryListeners = Collections.synchronizedList(new ArrayList<>());

    private final TopologyRecoveryFilter topologyRecoveryFilter;
	
	// Used to block connection recovery attempts after close() is invoked.
	private volatile boolean manuallyClosed = false;
	
	// This lock guards the manuallyClosed flag and the delegate connection.  Guarding these two ensures that a new connection can never
	// be created after application code has initiated shutdown.  
	private final Object recoveryLock = new Object();

	private final Predicate<ShutdownSignalException> connectionRecoveryTriggeringCondition;

	private final RetryHandler retryHandler;
	
	private final RecoveredQueueNameSupplier recoveredQueueNameSupplier;

    public AutorecoveringConnection(ConnectionParams params, FrameHandlerFactory f, List<Address> addrs) {
        this(params, f, new ListAddressResolver(addrs));
    }

    public AutorecoveringConnection(ConnectionParams params, FrameHandlerFactory f, AddressResolver addressResolver) {
        this(params, f, addressResolver, new NoOpMetricsCollector());
    }

    public AutorecoveringConnection(ConnectionParams params, FrameHandlerFactory f, AddressResolver addressResolver, MetricsCollector metricsCollector) {
        this.cf = new RecoveryAwareAMQConnectionFactory(params, f, addressResolver, metricsCollector);
        this.params = params;

        this.connectionRecoveryTriggeringCondition = params.getConnectionRecoveryTriggeringCondition() == null ?
            DEFAULT_CONNECTION_RECOVERY_TRIGGERING_CONDITION : params.getConnectionRecoveryTriggeringCondition();

        setupErrorOnWriteListenerForPotentialRecovery();

        this.channels = new ConcurrentHashMap<>();
        this.topologyRecoveryFilter = params.getTopologyRecoveryFilter() == null ?
            letAllPassFilter() : params.getTopologyRecoveryFilter();

        this.retryHandler = params.getTopologyRecoveryRetryHandler();
        this.recoveredQueueNameSupplier = params.getRecoveredQueueNameSupplier() == null ? 
                RecordedQueue.DEFAULT_QUEUE_NAME_SUPPLIER : params.getRecoveredQueueNameSupplier();
    }

    private void setupErrorOnWriteListenerForPotentialRecovery() {
        final ThreadFactory threadFactory = this.params.getThreadFactory();
        final Lock errorOnWriteLock = new ReentrantLock();
        this.params.setErrorOnWriteListener((connection, exception) -> {
            // this is called for any write error
            // we should trigger the error handling and the recovery only once
            if (errorOnWriteLock.tryLock()) {
                try {
                    Thread recoveryThread = threadFactory.newThread(() -> {
                        AMQConnection c = (AMQConnection) connection;
                        c.handleIoError(exception);
                    });
                    recoveryThread.setName("RabbitMQ Error On Write Thread");
                    recoveryThread.start();
                } finally {
                    errorOnWriteLock.unlock();
                }
            }
            throw exception;
        });
    }

    private static TopologyRecoveryFilter letAllPassFilter() {
        return new TopologyRecoveryFilter() {};
    }

    /**
     * Private API.
     * @throws IOException
     * @see com.rabbitmq.client.ConnectionFactory#newConnection(java.util.concurrent.ExecutorService)
     */
    public void init() throws IOException, TimeoutException {
        this.delegate = this.cf.newConnection();
        this.addAutomaticRecoveryListener(delegate);
    }

    /**
     * @see com.rabbitmq.client.Connection#createChannel()
     */
    @Override
    public Channel createChannel() throws IOException {
        RecoveryAwareChannelN ch = (RecoveryAwareChannelN) delegate.createChannel();
        // No Sonar: the channel could be null
        if (ch == null) { //NOSONAR
            return null;
        } else {
            return this.wrapChannel(ch);
        }
    }

    /**
     * @see com.rabbitmq.client.Connection#createChannel(int)
     */
    @Override
    public Channel createChannel(int channelNumber) throws IOException {
        RecoveryAwareChannelN ch = (RecoveryAwareChannelN) delegate.createChannel(channelNumber);
        // No Sonar: the channel could be null
        if (ch == null) { //NOSONAR
            return null;
        } else {
            return this.wrapChannel(ch);
        }
    }

    /**
     * Creates a recovering channel from a regular channel and registers it.
     * If the regular channel cannot be created (e.g. too many channels are open
     * already), returns null.
     *
     * @param delegateChannel Channel to wrap.
     * @return Recovering channel.
     */
    private Channel wrapChannel(RecoveryAwareChannelN delegateChannel) {
        if (delegateChannel == null) {
            return null;
        } else {
            final AutorecoveringChannel channel = new AutorecoveringChannel(this, delegateChannel);
            this.registerChannel(channel);
            return channel;
        }
    }

    void registerChannel(AutorecoveringChannel channel) {
        this.channels.put(channel.getChannelNumber(), channel);
    }

    void unregisterChannel(AutorecoveringChannel channel) {
        this.channels.remove(channel.getChannelNumber());
    }

    /**
     * @see com.rabbitmq.client.Connection#getServerProperties()
     */
    @Override
    public Map<String, Object> getServerProperties() {
        return delegate.getServerProperties();
    }

    /**
     * @see com.rabbitmq.client.Connection#getClientProperties()
     */
    @Override
    public Map<String, Object> getClientProperties() {
        return delegate.getClientProperties();
    }

    /**
     * @see com.rabbitmq.client.Connection#getClientProvidedName()
     * @see ConnectionFactory#newConnection(Address[], String)
     * @see ConnectionFactory#newConnection(ExecutorService, Address[], String)
     */
    @Override
    public String getClientProvidedName() {
        return delegate.getClientProvidedName();
    }

    /**
     * @see com.rabbitmq.client.Connection#getFrameMax()
     */
    @Override
    public int getFrameMax() {
        return delegate.getFrameMax();
    }

    /**
     * @see com.rabbitmq.client.Connection#getHeartbeat()
     */
    @Override
    public int getHeartbeat() {
        return delegate.getHeartbeat();
    }

    /**
     * @see com.rabbitmq.client.Connection#getChannelMax()
     */
    @Override
    public int getChannelMax() {
        return delegate.getChannelMax();
    }

    /**
     * @see com.rabbitmq.client.Connection#isOpen()
     */
    @Override
    public boolean isOpen() {
        return delegate.isOpen();
    }

    /**
     * @see com.rabbitmq.client.Connection#close()
     */
    @Override
    public void close() throws IOException {
		synchronized(recoveryLock) {
			this.manuallyClosed = true;
		}
        delegate.close();
    }

    /**
     * @see Connection#close(int)
     */
    @Override
    public void close(int timeout) throws IOException {
		synchronized(recoveryLock) {
			this.manuallyClosed = true;
		}
        delegate.close(timeout);
    }

    /**
     * @see Connection#close(int, String, int)
     */
    @Override
    public void close(int closeCode, String closeMessage, int timeout) throws IOException {
		synchronized(recoveryLock) {
			this.manuallyClosed = true;
		}
        delegate.close(closeCode, closeMessage, timeout);
    }

    /**
     * @see com.rabbitmq.client.Connection#abort()
     */
    @Override
    public void abort() {
		synchronized(recoveryLock) {
			this.manuallyClosed = true;
		}
        delegate.abort();
    }

    /**
     * @see Connection#abort(int, String, int)
     */
    @Override
    public void abort(int closeCode, String closeMessage, int timeout) {
		synchronized(recoveryLock) {
			this.manuallyClosed = true;
		}
        delegate.abort(closeCode, closeMessage, timeout);
    }

    /**
     * @see Connection#abort(int, String)
     */
    @Override
    public void abort(int closeCode, String closeMessage) {
		synchronized(recoveryLock) {
			this.manuallyClosed = true;
		}
        delegate.abort(closeCode, closeMessage);
    }

    /**
     * @see Connection#abort(int)
     */
    @Override
    public void abort(int timeout) {
		synchronized(recoveryLock) {
			this.manuallyClosed = true;
		}
        delegate.abort(timeout);
    }

    /**
    * Not supposed to be used outside of automated tests.
    */
    public AMQConnection getDelegate() {
        return delegate;
    }

    /**
     * @see com.rabbitmq.client.Connection#getCloseReason()
     */
    @Override
    public ShutdownSignalException getCloseReason() {
        return delegate.getCloseReason();
    }

    /**
     * @see com.rabbitmq.client.ShutdownNotifier#addShutdownListener(com.rabbitmq.client.ShutdownListener)
     */
    @Override
    public void addBlockedListener(BlockedListener listener) {
        this.blockedListeners.add(listener);
        delegate.addBlockedListener(listener);
    }

    @Override
    public BlockedListener addBlockedListener(BlockedCallback blockedCallback, UnblockedCallback unblockedCallback) {
        BlockedListener blockedListener = new BlockedListener() {

            @Override
            public void handleBlocked(String reason) throws IOException {
                blockedCallback.handle(reason);
            }

            @Override
            public void handleUnblocked() throws IOException {
                unblockedCallback.handle();
            }
        };
        this.addBlockedListener(blockedListener);
        return blockedListener;
    }

    /**
     * @see Connection#removeBlockedListener(com.rabbitmq.client.BlockedListener)
     */
    @Override
    public boolean removeBlockedListener(BlockedListener listener) {
        this.blockedListeners.remove(listener);
        return delegate.removeBlockedListener(listener);
    }

    /**
     * @see com.rabbitmq.client.Connection#clearBlockedListeners()
     */
    @Override
    public void clearBlockedListeners() {
        this.blockedListeners.clear();
        delegate.clearBlockedListeners();
    }

    /**
     * @see com.rabbitmq.client.Connection#close(int, String)
     */
    @Override
    public void close(int closeCode, String closeMessage) throws IOException {
		synchronized(recoveryLock) {
			this.manuallyClosed = true;
		}
		delegate.close(closeCode, closeMessage);
    }

    /**
     * @see Connection#addShutdownListener(com.rabbitmq.client.ShutdownListener)
     */
    @Override
    public void addShutdownListener(ShutdownListener listener) {
        this.shutdownHooks.add(listener);
        delegate.addShutdownListener(listener);
    }

    /**
     * @see com.rabbitmq.client.ShutdownNotifier#removeShutdownListener(com.rabbitmq.client.ShutdownListener)
     */
    @Override
    public void removeShutdownListener(ShutdownListener listener) {
        this.shutdownHooks.remove(listener);
        delegate.removeShutdownListener(listener);
    }

    /**
     * @see com.rabbitmq.client.ShutdownNotifier#notifyListeners()
     */
    @Override
    public void notifyListeners() {
        delegate.notifyListeners();
    }

    /**
     * Adds the recovery listener
     * @param listener {@link com.rabbitmq.client.RecoveryListener} to execute after this connection recovers from network failure
     */
    @Override
    public void addRecoveryListener(RecoveryListener listener) {
        this.recoveryListeners.add(listener);
    }

    /**
     * Removes the recovery listener
     * @param listener {@link com.rabbitmq.client.RecoveryListener} to remove
     */
    @Override
    public void removeRecoveryListener(RecoveryListener listener) {
        this.recoveryListeners.remove(listener);
    }

    /**
     * @see com.rabbitmq.client.impl.AMQConnection#getExceptionHandler()
     */
    @Override
    public ExceptionHandler getExceptionHandler() {
        return this.delegate.getExceptionHandler();
    }

    /**
     * @see com.rabbitmq.client.Connection#getPort()
     */
    @Override
    public int getPort() {
        return delegate.getPort();
    }

    /**
     * @see com.rabbitmq.client.Connection#getAddress()
     */
    @Override
    public InetAddress getAddress() {
        return delegate.getAddress();
    }

    /**
     * @return client socket address
     */
    @Override
    public InetAddress getLocalAddress() {
        return this.delegate.getLocalAddress();
    }

    /**
     * @return client socket port
     */
    @Override
    public int getLocalPort() {
        return this.delegate.getLocalPort();
    }

    //
    // Recovery
    //

    private void addAutomaticRecoveryListener(final RecoveryAwareAMQConnection newConn) {
        final AutorecoveringConnection c = this;
        // this listener will run after shutdown listeners,
        // see https://github.com/rabbitmq/rabbitmq-java-client/issues/135
        RecoveryCanBeginListener starter = cause -> {
            try {
                if (shouldTriggerConnectionRecovery(cause)) {
                    c.beginAutomaticRecovery();
                }
            } catch (Exception e) {
                newConn.getExceptionHandler().handleConnectionRecoveryException(c, e);
            }
        };
        synchronized (this) {
            newConn.addRecoveryCanBeginListener(starter);
        }
    }

    protected boolean shouldTriggerConnectionRecovery(ShutdownSignalException cause) {
        return connectionRecoveryTriggeringCondition.test(cause);
    }

    /**
     * Not part of the public API. Mean to be used by JVM RabbitMQ clients that build on
     * top of the Java client and need to be notified when server-named queue name changes
     * after recovery.
     *
     * @param listener listener that observes queue name changes after recovery
     */
    public void addQueueRecoveryListener(QueueRecoveryListener listener) {
        this.queueRecoveryListeners.add(listener);
    }

    /**
     * @see com.rabbitmq.client.impl.recovery.AutorecoveringConnection#addQueueRecoveryListener
     * @param listener listener to be removed
     */
    public void removeQueueRecoveryListener(QueueRecoveryListener listener) {
        this.queueRecoveryListeners.remove(listener);
    }

    /**
     * Not part of the public API. Mean to be used by JVM RabbitMQ clients that build on
     * top of the Java client and need to be notified when consumer tag changes
     * after recovery.
     *
     * @param listener listener that observes consumer tag changes after recovery
     */
    public void addConsumerRecoveryListener(ConsumerRecoveryListener listener) {
        this.consumerRecoveryListeners.add(listener);
    }

    /**
     * @see com.rabbitmq.client.impl.recovery.AutorecoveringConnection#addConsumerRecoveryListener(ConsumerRecoveryListener)
     * @param listener listener to be removed
     */
    public void removeConsumerRecoveryListener(ConsumerRecoveryListener listener) {
        this.consumerRecoveryListeners.remove(listener);
    }
    
    RecoveredQueueNameSupplier getRecoveredQueueNameSupplier() {
        return this.recoveredQueueNameSupplier;
    }

    private synchronized void beginAutomaticRecovery() throws InterruptedException {
        final long delay = this.params.getRecoveryDelayHandler().getDelay(0);
        if (delay > 0)  {
            this.wait(delay);
        }

        this.notifyRecoveryListenersStarted();

        final RecoveryAwareAMQConnection newConn = this.recoverConnection();
        if (newConn == null) {
            return;
        }
        LOGGER.debug("Connection {} has recovered", newConn);
        this.addAutomaticRecoveryListener(newConn);
	    this.recoverShutdownListeners(newConn);
	    this.recoverBlockedListeners(newConn);
	    this.recoverChannels(newConn);
	    // don't assign new delegate connection until channel recovery is complete
	    this.delegate = newConn;
	    if (this.params.isTopologyRecoveryEnabled()) {
	        notifyTopologyRecoveryListenersStarted();
	        recoverTopology(params.getTopologyRecoveryExecutor());
	    }
		this.notifyRecoveryListenersComplete();
    }

    private void recoverShutdownListeners(final RecoveryAwareAMQConnection newConn) {
        for (ShutdownListener sh : Utility.copy(this.shutdownHooks)) {
            newConn.addShutdownListener(sh);
        }
    }

    private void recoverBlockedListeners(final RecoveryAwareAMQConnection newConn) {
        for (BlockedListener bl : Utility.copy(this.blockedListeners)) {
            newConn.addBlockedListener(bl);
        }
    }

	// Returns new connection if the connection was recovered, 
	// null if application initiated shutdown while attempting recovery.  
    private RecoveryAwareAMQConnection recoverConnection() throws InterruptedException {
        int attempts = 0;
        while (!manuallyClosed) {
            try {
                attempts++;
                // No Sonar: no need to close this resource because we're the one that creates it
                // and hands it over to the user
				RecoveryAwareAMQConnection newConn = this.cf.newConnection(); //NOSONAR
				synchronized(recoveryLock) {
					if (!manuallyClosed) {
						// This is the standard case.				
						return newConn;
					}
				}
				// This is the once in a blue moon case.  
				// Application code just called close as the connection
				// was being re-established.  So we attempt to close the newly created connection.
				newConn.abort();
				return null;
            } catch (Exception e) {
                Thread.sleep(this.params.getRecoveryDelayHandler().getDelay(attempts));
                this.getExceptionHandler().handleConnectionRecoveryException(this, e);
            }
        }
		
		return null;
    }

    private void recoverChannels(final RecoveryAwareAMQConnection newConn) {
        for (AutorecoveringChannel ch : this.channels.values()) {
            try {
                ch.automaticallyRecover(this, newConn);
                LOGGER.debug("Channel {} has recovered", ch);
            } catch (Throwable t) {
                newConn.getExceptionHandler().handleChannelRecoveryException(ch, t);
            }
        }
    }

    public void recoverChannel(AutorecoveringChannel channel) throws IOException {
        channel.automaticallyRecover(this, this.delegate);
    }

    private void notifyRecoveryListenersComplete() {
        for (RecoveryListener f : Utility.copy(this.recoveryListeners)) {
            f.handleRecovery(this);
        }
    }

    private void notifyRecoveryListenersStarted() {
        for (RecoveryListener f : Utility.copy(this.recoveryListeners)) {
            f.handleRecoveryStarted(this);
        }
    }
    
    private void notifyTopologyRecoveryListenersStarted() {
        for (RecoveryListener f : Utility.copy(this.recoveryListeners)) {
            f.handleTopologyRecoveryStarted(this);
        }
    }
    
    /**
     * Recover a closed channel and all topology (i.e. RecordedEntities) associated to it.
     * Any errors will be sent to the {@link #getExceptionHandler()}.
     * @param channel channel to recover
     * @throws IllegalArgumentException if this channel is not owned by this connection
     */
    public void recoverChannelAndTopology(final AutorecoveringChannel channel) {
        if (!channels.containsValue(channel)) {
            throw new IllegalArgumentException("This channel is not owned by this connection");
        }
        try {
            LOGGER.debug("Recovering channel={}", channel);
            recoverChannel(channel);
            LOGGER.debug("Recovered channel={}. Now recovering its topology", channel);
            Utility.copy(recordedExchanges).values().stream()
                .filter(e -> e.getChannel() == channel)
                .forEach(e -> recoverExchange(e, false));
            Utility.copy(recordedQueues).values().stream()
                .filter(q -> q.getChannel() == channel)
                .forEach(q -> recoverQueue(q.getName(), q, false));
            Utility.copy(recordedBindings).stream()
                .filter(b -> b.getChannel() == channel)
                .forEach(b -> recoverBinding(b, false));
            Utility.copy(consumers).values().stream()
                .filter(c -> c.getChannel() == channel)
                .forEach(c -> recoverConsumer(c.getConsumerTag(), c, false));
            LOGGER.debug("Recovered topology for channel={}", channel);
        } catch (Exception e) {
            getExceptionHandler().handleChannelRecoveryException(channel, e);
        }
    }
    
    private void recoverTopology(final ExecutorService executor) {
        // The recovery sequence is the following:
        // 1. Recover exchanges
        // 2. Recover queues
        // 3. Recover bindings
        // 4. Recover consumers
        if (executor == null) {
            // recover entities in serial on the main connection thread
            for (final RecordedExchange exchange : Utility.copy(recordedExchanges).values()) {
                recoverExchange(exchange, true);
            }
            for (final Map.Entry<String, RecordedQueue> entry : Utility.copy(recordedQueues).entrySet()) {
                recoverQueue(entry.getKey(), entry.getValue(), true);
            }
            for (final RecordedBinding b : Utility.copy(recordedBindings)) {
                recoverBinding(b, true);
            }
            for (final Map.Entry<String, RecordedConsumer> entry : Utility.copy(consumers).entrySet()) {
                recoverConsumer(entry.getKey(), entry.getValue(), true);
            }
        } else {
            // Support recovering entities in parallel for connections that have a lot of queues, bindings, & consumers
            // A channel is single threaded, so group things by channel and recover 1 entity at a time per channel
            // We also need to recover 1 type of entity at a time in case channel1 has a binding to a queue that is currently owned and being recovered by channel2 for example
            // Note: invokeAll will block until all callables are completed and all returned futures will be complete 
            try {
                recoverEntitiesAsynchronously(executor, Utility.copy(recordedExchanges).values());
                recoverEntitiesAsynchronously(executor, Utility.copy(recordedQueues).values());
                recoverEntitiesAsynchronously(executor, Utility.copy(recordedBindings));
                recoverEntitiesAsynchronously(executor, Utility.copy(consumers).values());
            } catch (final Exception cause) {
                final String message = "Caught an exception while recovering topology: " + cause.getMessage();
                final TopologyRecoveryException e = new TopologyRecoveryException(message, cause);
                getExceptionHandler().handleTopologyRecoveryException(delegate, null, e);
            }
        }
    }

    public void recoverExchange(RecordedExchange x, boolean retry) {
        // recorded exchanges are guaranteed to be non-predefined (we filter out predefined ones in exchangeDeclare). MK.
        try {
            if (topologyRecoveryFilter.filterExchange(x)) {
                if (retry) {
                    final RecordedExchange entity = x;
                    x = (RecordedExchange) wrapRetryIfNecessary(x, () -> {
                        entity.recover();
                        return null;
                    }).getRecordedEntity();
                } else {
                    x.recover();
                }
                LOGGER.debug("{} has recovered", x);
            }
        } catch (Exception cause) {
            final String message = "Caught an exception while recovering exchange " + x.getName() +
                    ": " + cause.getMessage();
            TopologyRecoveryException e = new TopologyRecoveryException(message, cause, x);
            this.getExceptionHandler().handleTopologyRecoveryException(delegate, x.getDelegateChannel(), e);
        }
    }

    /**
     * Recover the queue. Any exceptions during recovery will be delivered to the connection's {@link ExceptionHandler}.
     * @param oldName queue name
     * @param q recorded queue
     * @param retry whether to retry the recovery if an error occurs and a RetryHandler was configured on the connection
     */
    public void recoverQueue(final String oldName, RecordedQueue q, boolean retry) {
        try {
<<<<<<< HEAD
            if (topologyRecoveryFilter.filterQueue(q)) {
                LOGGER.debug("Recovering {}", q);
                if (retry) {
                    final RecordedQueue entity = q;
                    q = (RecordedQueue) wrapRetryIfNecessary(q, () -> {
                        entity.recover();
                        return null;
                    }).getRecordedEntity();
                } else {
                    q.recover();
                }
                String newName = q.getName();
                if (!oldName.equals(newName)) {
                    // make sure server-named queues are re-added with
                    // their new names. MK.
                    synchronized (this.recordedQueues) {
                        this.propagateQueueNameChangeToBindings(oldName, newName);
                        this.propagateQueueNameChangeToConsumers(oldName, newName);
                        // bug26552:
                        // remove old name after we've updated the bindings and consumers,
                        deleteRecordedQueue(oldName);
                        this.recordedQueues.put(newName, q);
                    }
                }
                for (QueueRecoveryListener qrl : Utility.copy(this.queueRecoveryListeners)) {
                    qrl.queueRecovered(oldName, newName);
                }
                LOGGER.debug("{} has recovered", q);
            }
=======
            internalRecoverQueue(oldName, q, retry);
>>>>>>> f3af73e9
        } catch (Exception cause) {
            final String message = "Caught an exception while recovering queue " + oldName +
                                           ": " + cause.getMessage();
            TopologyRecoveryException e = new TopologyRecoveryException(message, cause, q);
            this.getExceptionHandler().handleTopologyRecoveryException(delegate, q.getDelegateChannel(), e);
        }
    }
    
    /**
     * Recover the queue. Errors are not retried and not delivered to the connection's {@link ExceptionHandler}
     * @param oldName queue name
     * @param q recorded queue
     * @throws Exception if an error occurs recovering the queue
     */
    void recoverQueue(final String oldName, RecordedQueue q) throws Exception {
        internalRecoverQueue(oldName, q, false);
    }
    
    private void internalRecoverQueue(final String oldName, RecordedQueue q, boolean retry) throws Exception {
        if (topologyRecoveryFilter.filterQueue(q)) {
            LOGGER.debug("Recovering {}", q);
            if (retry) {
                final RecordedQueue entity = q;
                q = (RecordedQueue) wrapRetryIfNecessary(q, () -> {
                    entity.recover();
                    return null;
                }).getRecordedEntity();
            } else {
                q.recover();
            }
            String newName = q.getName();
            if (!oldName.equals(newName)) {
                // make sure queues are re-added with
                // their new names, if applicable. MK.
                synchronized (this.recordedQueues) {
                    this.propagateQueueNameChangeToBindings(oldName, newName);
                    this.propagateQueueNameChangeToConsumers(oldName, newName);
                    // bug26552:
                    // remove old name after we've updated the bindings and consumers,
                    deleteRecordedQueue(oldName);
                    this.recordedQueues.put(newName, q);
                }
            }
            for (QueueRecoveryListener qrl : Utility.copy(this.queueRecoveryListeners)) {
                qrl.queueRecovered(oldName, newName);
            }
            LOGGER.debug("{} has recovered", q);
        }
    }

    public void recoverBinding(RecordedBinding b, boolean retry) {
        try {
            if (this.topologyRecoveryFilter.filterBinding(b)) {
                if (retry) {
                    final RecordedBinding entity = b;
                    b = (RecordedBinding) wrapRetryIfNecessary(b, () -> {
                        entity.recover();
                        return null;
                    }).getRecordedEntity();
                } else {
                    b.recover();
                }
                LOGGER.debug("{} has recovered", b);
            }
        } catch (Exception cause) {
            String message = "Caught an exception while recovering binding between " + b.getSource() +
                                     " and " + b.getDestination() + ": " + cause.getMessage();
            TopologyRecoveryException e = new TopologyRecoveryException(message, cause, b);
            this.getExceptionHandler().handleTopologyRecoveryException(delegate, b.getDelegateChannel(), e);
        }
    }

    /**
     * Recover the consumer. Any exceptions during recovery will be delivered to the connection's {@link ExceptionHandler}.
     * @param tag consumer tag
     * @param consumer recorded consumer
     * @param retry whether to retry the recovery if an error occurs and a RetryHandler was configured on the connection
     */
    public void recoverConsumer(final String tag, RecordedConsumer consumer, boolean retry) {
        try {
            internalRecoverConsumer(tag, consumer, retry);
        } catch (Exception cause) {
            final String message = "Caught an exception while recovering consumer " + tag +
                    ": " + cause.getMessage();
            TopologyRecoveryException e = new TopologyRecoveryException(message, cause, consumer);
            this.getExceptionHandler().handleTopologyRecoveryException(delegate, consumer.getDelegateChannel(), e);
        }
    }
    
    /**
     * Recover the consumer. Errors are not retried and not delivered to the connection's {@link ExceptionHandler}
     * @param tag consumer tag
     * @param consumer recorded consumer
     * @throws Exception if an error occurs recovering the consumer
     */
    void recoverConsumer(final String tag, RecordedConsumer consumer) throws Exception {
        internalRecoverConsumer(tag, consumer, false);
    }
    
    private void internalRecoverConsumer(final String tag, RecordedConsumer consumer, boolean retry) throws Exception {
        if (this.topologyRecoveryFilter.filterConsumer(consumer)) {
            LOGGER.debug("Recovering {}", consumer);
            String newTag = null;
            if (retry) {
                final RecordedConsumer entity = consumer;
                RetryResult retryResult = wrapRetryIfNecessary(consumer, entity::recover);
                consumer = (RecordedConsumer) retryResult.getRecordedEntity();
                newTag = (String) retryResult.getResult();
            } else {
                newTag = consumer.recover();
            }

            // make sure server-generated tags are re-added. MK.
            if(tag != null && !tag.equals(newTag)) {
                synchronized (this.consumers) {
                    this.consumers.remove(tag);
                    this.consumers.put(newTag, consumer);
                }
                consumer.getChannel().updateConsumerTag(tag, newTag);
            }

            for (ConsumerRecoveryListener crl : Utility.copy(this.consumerRecoveryListeners)) {
                crl.consumerRecovered(tag, newTag);
            }
            LOGGER.debug("{} has recovered", consumer);
        }
    }

    private <T> RetryResult wrapRetryIfNecessary(RecordedEntity entity, Callable<T> recoveryAction) throws Exception {
        if (this.retryHandler == null) {
            T result = recoveryAction.call();
            return new RetryResult(entity, result);
        } else {
            try {
                T result = recoveryAction.call();
                return new RetryResult(entity, result);
            } catch (Exception e) {
                RetryContext retryContext = new RetryContext(entity, e, this);
                RetryResult retryResult;
                if (entity instanceof RecordedQueue) {
                    retryResult = this.retryHandler.retryQueueRecovery(retryContext);
                } else if (entity instanceof RecordedExchange) {
                    retryResult = this.retryHandler.retryExchangeRecovery(retryContext);
                } else if (entity instanceof RecordedBinding) {
                    retryResult = this.retryHandler.retryBindingRecovery(retryContext);
                } else if (entity instanceof RecordedConsumer) {
                    retryResult = this.retryHandler.retryConsumerRecovery(retryContext);
                } else {
                    throw new IllegalArgumentException("Unknown type of recorded entity: " + entity);
                }
                return retryResult;
            }
        }
    }

    private void propagateQueueNameChangeToBindings(String oldName, String newName) {
        for (RecordedBinding b : Utility.copy(this.recordedBindings)) {
            if (b.getDestination().equals(oldName)) {
                b.setDestination(newName);
            }
        }
    }

    private void propagateQueueNameChangeToConsumers(String oldName, String newName) {
        for (RecordedConsumer c : Utility.copy(this.consumers).values()) {
            if (c.getQueue().equals(oldName)) {
                c.setQueue(newName);
            }
        }
    }

    private void recoverEntitiesAsynchronously(ExecutorService executor, Collection<? extends RecordedEntity> recordedEntities) throws InterruptedException {
        List<Future<Object>> tasks = executor.invokeAll(groupEntitiesByChannel(recordedEntities));
        for (Future<Object> task : tasks) {
            if (!task.isDone()) {
                LOGGER.warn("Recovery task should be done {}", task);
            } else {
                try {
                    task.get(1, TimeUnit.MILLISECONDS);
                } catch (Exception e) {
                    LOGGER.warn("Recovery task is done but returned an exception", e);
                }
            }
        }
    }

    private <E extends RecordedEntity> List<Callable<Object>> groupEntitiesByChannel(final Collection<E> entities) {
        // map entities by channel
        final Map<AutorecoveringChannel, List<E>> map = new LinkedHashMap<>();
        for (final E entity : entities) {
            final AutorecoveringChannel channel = entity.getChannel();
            map.computeIfAbsent(channel, c -> new ArrayList<>()).add(entity);
        }
        // now create a runnable per channel
        final List<Callable<Object>> callables = new ArrayList<>();
        for (final List<E> entityList : map.values()) {
            callables.add(Executors.callable(() -> {
                for (final E entity : entityList) {
                    if (entity instanceof RecordedExchange) {
                        recoverExchange((RecordedExchange)entity, true);
                    } else if (entity instanceof RecordedQueue) {
                        final RecordedQueue q = (RecordedQueue) entity;
                        recoverQueue(q.getName(), q, true);
                    } else if (entity instanceof RecordedBinding) {
                        recoverBinding((RecordedBinding) entity, true);
                    } else if (entity instanceof RecordedConsumer) {
                        final RecordedConsumer c = (RecordedConsumer) entity;
                        recoverConsumer(c.getConsumerTag(), c, true);
                    }
                }
            }));
        }
        return callables;
    }

    void recordQueueBinding(AutorecoveringChannel ch,
                                                String queue,
                                                String exchange,
                                                String routingKey,
                                                Map<String, Object> arguments) {
        RecordedBinding binding = new RecordedQueueBinding(ch).
                                         source(exchange).
                                         destination(queue).
                                         routingKey(routingKey).
                                         arguments(arguments);
        this.recordedBindings.remove(binding);
        this.recordedBindings.add(binding);
    }

    boolean deleteRecordedQueueBinding(AutorecoveringChannel ch,
                                                           String queue,
                                                           String exchange,
                                                           String routingKey,
                                                           Map<String, Object> arguments) {
        RecordedBinding b = new RecordedQueueBinding(ch).
                                   source(exchange).
                                   destination(queue).
                                   routingKey(routingKey).
                                   arguments(arguments);
        return this.recordedBindings.remove(b);
    }

    void recordExchangeBinding(AutorecoveringChannel ch,
                                                   String destination,
                                                   String source,
                                                   String routingKey,
                                                   Map<String, Object> arguments) {
        RecordedBinding binding = new RecordedExchangeBinding(ch).
                                          source(source).
                                          destination(destination).
                                          routingKey(routingKey).
                                          arguments(arguments);
        this.recordedBindings.remove(binding);
        this.recordedBindings.add(binding);
    }

    boolean deleteRecordedExchangeBinding(AutorecoveringChannel ch,
                                                              String destination,
                                                              String source,
                                                              String routingKey,
                                                              Map<String, Object> arguments) {
        RecordedBinding b = new RecordedExchangeBinding(ch).
                                    source(source).
                                    destination(destination).
                                    routingKey(routingKey).
                                    arguments(arguments);
        return this.recordedBindings.remove(b);
    }

    void recordQueue(AMQP.Queue.DeclareOk ok, RecordedQueue q) {
        this.recordedQueues.put(ok.getQueue(), q);
    }

    void recordQueue(String queue, RecordedQueue meta) {
        this.recordedQueues.put(queue, meta);
    }

    void deleteRecordedQueue(String queue) {
        this.recordedQueues.remove(queue);
        Set<RecordedBinding> xs = this.removeBindingsWithDestination(queue);
        for (RecordedBinding b : xs) {
            this.maybeDeleteRecordedAutoDeleteExchange(b.getSource());
        }
    }
    
    /**
     * Exclude the queue from the list of queues to recover after connection failure.
     * Intended to be used in usecases where you want to remove the queue from this connection's recovery list but don't want to delete the queue from the server.
     * 
     * @param queue queue name to exclude from recorded recovery queues
     * @param ifUnused if true, the RecordedQueue will only be excluded if no local consumers are using it.
     */
    public void excludeQueueFromRecovery(final String queue, final boolean ifUnused) {
        if (ifUnused) {
            // Note: This is basically the same as maybeDeleteRecordedAutoDeleteQueue except it works for non auto-delete queues as well.
            synchronized (this.consumers) {
                synchronized (this.recordedQueues) {
                    if (!hasMoreConsumersOnQueue(this.consumers.values(), queue)) {
                        deleteRecordedQueue(queue);
                    }
                }
            }
        } else {
            deleteRecordedQueue(queue);
        }
    }

    void recordExchange(String exchange, RecordedExchange x) {
        this.recordedExchanges.put(exchange, x);
    }

    void deleteRecordedExchange(String exchange) {
        this.recordedExchanges.remove(exchange);
        Set<RecordedBinding> xs = this.removeBindingsWithDestination(exchange);
        for (RecordedBinding b : xs) {
            this.maybeDeleteRecordedAutoDeleteExchange(b.getSource());
        }
    }

    void recordConsumer(String result, RecordedConsumer consumer) {
        this.consumers.put(result, consumer);
    }

    RecordedConsumer deleteRecordedConsumer(String consumerTag) {
        return this.consumers.remove(consumerTag);
    }

    void maybeDeleteRecordedAutoDeleteQueue(String queue) {
        synchronized (this.consumers) {
            synchronized (this.recordedQueues) {
                if(!hasMoreConsumersOnQueue(this.consumers.values(), queue)) {
                    RecordedQueue q = this.recordedQueues.get(queue);
                    // last consumer on this connection is gone, remove recorded queue
                    // if it is auto-deleted. See bug 26364.
                    if(q != null && q.isAutoDelete()) {
                        deleteRecordedQueue(queue);
                    }
                }
            }
        }
    }

    void maybeDeleteRecordedAutoDeleteExchange(String exchange) {
        synchronized (this.recordedExchanges) {
            if(!hasMoreDestinationsBoundToExchange(Utility.copy(this.recordedBindings), exchange)) {
                RecordedExchange x = this.recordedExchanges.get(exchange);
                // last binding where this exchange is the source is gone, remove recorded exchange
                // if it is auto-deleted. See bug 26364.
                if(x != null && x.isAutoDelete()) {
                    deleteRecordedExchange(exchange);
                }
            }
        }
    }

    boolean hasMoreDestinationsBoundToExchange(List<RecordedBinding> bindings, String exchange) {
        boolean result = false;
        for (RecordedBinding b : bindings) {
            if(exchange.equals(b.getSource())) {
                result = true;
                break;
            }
        }
        return result;
    }

    boolean hasMoreConsumersOnQueue(Collection<RecordedConsumer> consumers, String queue) {
        boolean result = false;
        for (RecordedConsumer c : consumers) {
            if(queue.equals(c.getQueue())) {
                result = true;
                break;
            }
        }
        return result;
    }

    Set<RecordedBinding> removeBindingsWithDestination(String s) {
        final Set<RecordedBinding> result = new LinkedHashSet<>();
        synchronized (this.recordedBindings) {
            for (Iterator<RecordedBinding> it = this.recordedBindings.iterator(); it.hasNext(); ) {
                RecordedBinding b = it.next();
                if(b.getDestination().equals(s)) {
                    it.remove();
                    result.add(b);
                }
            }
        }
        return result;
    }

    public Map<String, RecordedQueue> getRecordedQueues() {
        return recordedQueues;
    }

    public Map<String, RecordedExchange> getRecordedExchanges() {
        return recordedExchanges;
    }

    public List<RecordedBinding> getRecordedBindings() {
        return recordedBindings;
    }
    
    public Map<String, RecordedConsumer> getRecordedConsumers() {
        return consumers;
    }

    @Override
    public String toString() {
        return this.delegate.toString();
    }

    /** Public API - {@inheritDoc} */
    @Override
    public String getId() {
        return this.delegate.getId();
    }

    /** Public API - {@inheritDoc} */
    @Override
    public void setId(String id) {
        this.delegate.setId(id);
    }
}<|MERGE_RESOLUTION|>--- conflicted
+++ resolved
@@ -775,39 +775,7 @@
      */
     public void recoverQueue(final String oldName, RecordedQueue q, boolean retry) {
         try {
-<<<<<<< HEAD
-            if (topologyRecoveryFilter.filterQueue(q)) {
-                LOGGER.debug("Recovering {}", q);
-                if (retry) {
-                    final RecordedQueue entity = q;
-                    q = (RecordedQueue) wrapRetryIfNecessary(q, () -> {
-                        entity.recover();
-                        return null;
-                    }).getRecordedEntity();
-                } else {
-                    q.recover();
-                }
-                String newName = q.getName();
-                if (!oldName.equals(newName)) {
-                    // make sure server-named queues are re-added with
-                    // their new names. MK.
-                    synchronized (this.recordedQueues) {
-                        this.propagateQueueNameChangeToBindings(oldName, newName);
-                        this.propagateQueueNameChangeToConsumers(oldName, newName);
-                        // bug26552:
-                        // remove old name after we've updated the bindings and consumers,
-                        deleteRecordedQueue(oldName);
-                        this.recordedQueues.put(newName, q);
-                    }
-                }
-                for (QueueRecoveryListener qrl : Utility.copy(this.queueRecoveryListeners)) {
-                    qrl.queueRecovered(oldName, newName);
-                }
-                LOGGER.debug("{} has recovered", q);
-            }
-=======
             internalRecoverQueue(oldName, q, retry);
->>>>>>> f3af73e9
         } catch (Exception cause) {
             final String message = "Caught an exception while recovering queue " + oldName +
                                            ": " + cause.getMessage();
