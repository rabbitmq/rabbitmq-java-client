// Copyright (c) 2007-Present Pivotal Software, Inc.  All rights reserved.
//
// This software, the RabbitMQ Java client library, is triple-licensed under the
// Mozilla Public License 1.1 ("MPL"), the GNU General Public License version 2
// ("GPL") and the Apache License version 2 ("ASL"). For the MPL, please see
// LICENSE-MPL-RabbitMQ. For the GPL, please see LICENSE-GPL2.  For the ASL,
// please see LICENSE-APACHE2.
//
// This software is distributed on an "AS IS" basis, WITHOUT WARRANTY OF ANY KIND,
// either express or implied. See the LICENSE file for specific language governing
// rights and limitations of this software.
//
// If you have any questions regarding licensing, please contact us at
// info@rabbitmq.com.

package com.rabbitmq.client.impl.recovery;

import com.rabbitmq.client.*;
import com.rabbitmq.client.impl.AMQConnection;
import com.rabbitmq.client.impl.ConnectionParams;
import com.rabbitmq.client.impl.FrameHandlerFactory;
import com.rabbitmq.client.impl.NetworkConnection;
import com.rabbitmq.utility.Utility;
import org.slf4j.Logger;
import org.slf4j.LoggerFactory;

import java.io.IOException;
import java.net.InetAddress;
import java.util.*;
import java.util.concurrent.Callable;
import java.util.concurrent.ConcurrentHashMap;
import java.util.concurrent.ExecutorService;
import java.util.concurrent.Executors;
import java.util.concurrent.Future;
import java.util.concurrent.ThreadFactory;
import java.util.concurrent.TimeUnit;
import java.util.concurrent.TimeoutException;
import java.util.concurrent.locks.Lock;
import java.util.concurrent.locks.ReentrantLock;
import java.util.function.Predicate;

/**
 * Connection implementation that performs automatic recovery when
 * connection shutdown is not initiated by the application (e.g. due to
 * an I/O exception).
 *
 * Topology (exchanges, queues, bindings, and consumers) can be (and by default is) recovered
 * as well, in this order:
 *
 * <ol>
 *  <li>Exchanges</li>
 *  <li>Queues</li>
 *  <li>Bindings (both queue and exchange-to-exchange)</li>
 *  <li>Consumers</li>
 * </ol>
 *
 * @see com.rabbitmq.client.Connection
 * @see com.rabbitmq.client.Recoverable
 * @see com.rabbitmq.client.ConnectionFactory#setAutomaticRecoveryEnabled(boolean)
 * @see com.rabbitmq.client.ConnectionFactory#setTopologyRecoveryEnabled(boolean)
 * @since 3.3.0
 */
public class AutorecoveringConnection implements RecoverableConnection, NetworkConnection {

    public static final Predicate<ShutdownSignalException> DEFAULT_CONNECTION_RECOVERY_TRIGGERING_CONDITION =
        cause -> !cause.isInitiatedByApplication() || (cause.getCause() instanceof MissedHeartbeatException);

    private static final Logger LOGGER = LoggerFactory.getLogger(AutorecoveringConnection.class);

    private final RecoveryAwareAMQConnectionFactory cf;
    private final Map<Integer, AutorecoveringChannel> channels;
    private final ConnectionParams params;
    private volatile RecoveryAwareAMQConnection delegate;

    private final List<ShutdownListener> shutdownHooks  = Collections.synchronizedList(new ArrayList<ShutdownListener>());
    private final List<RecoveryListener> recoveryListeners = Collections.synchronizedList(new ArrayList<RecoveryListener>());
    private final List<BlockedListener> blockedListeners = Collections.synchronizedList(new ArrayList<BlockedListener>());

    // Records topology changes
    private final Map<String, RecordedQueue> recordedQueues = Collections.synchronizedMap(new LinkedHashMap<String, RecordedQueue>());
    private final List<RecordedBinding> recordedBindings = Collections.synchronizedList(new ArrayList<RecordedBinding>());
    private final Map<String, RecordedExchange> recordedExchanges = Collections.synchronizedMap(new LinkedHashMap<String, RecordedExchange>());
    private final Map<String, RecordedConsumer> consumers = Collections.synchronizedMap(new LinkedHashMap<String, RecordedConsumer>());
    private final List<ConsumerRecoveryListener> consumerRecoveryListeners = Collections.synchronizedList(new ArrayList<ConsumerRecoveryListener>());
    private final List<QueueRecoveryListener> queueRecoveryListeners = Collections.synchronizedList(new ArrayList<QueueRecoveryListener>());

    private final TopologyRecoveryFilter topologyRecoveryFilter;
	
	// Used to block connection recovery attempts after close() is invoked.
	private volatile boolean manuallyClosed = false;
	
	// This lock guards the manuallyClosed flag and the delegate connection.  Guarding these two ensures that a new connection can never
	// be created after application code has initiated shutdown.  
	private final Object recoveryLock = new Object();

	private final Predicate<ShutdownSignalException> connectionRecoveryTriggeringCondition;

    public AutorecoveringConnection(ConnectionParams params, FrameHandlerFactory f, List<Address> addrs) {
        this(params, f, new ListAddressResolver(addrs));
    }

    public AutorecoveringConnection(ConnectionParams params, FrameHandlerFactory f, AddressResolver addressResolver) {
        this(params, f, addressResolver, new NoOpMetricsCollector());
    }

    public AutorecoveringConnection(ConnectionParams params, FrameHandlerFactory f, AddressResolver addressResolver, MetricsCollector metricsCollector) {
        this.cf = new RecoveryAwareAMQConnectionFactory(params, f, addressResolver, metricsCollector);
        this.params = params;

        this.connectionRecoveryTriggeringCondition = params.getConnectionRecoveryTriggeringCondition() == null ?
            DEFAULT_CONNECTION_RECOVERY_TRIGGERING_CONDITION : params.getConnectionRecoveryTriggeringCondition();

        System.out.println(this.connectionRecoveryTriggeringCondition);

        setupErrorOnWriteListenerForPotentialRecovery();

<<<<<<< HEAD
        this.channels = new ConcurrentHashMap<>();
=======
        this.channels = new ConcurrentHashMap<Integer, AutorecoveringChannel>();


        this.topologyRecoveryFilter = params.getTopologyRecoveryFilter() == null ?
            letAllPassFilter() : params.getTopologyRecoveryFilter();
>>>>>>> bd090860
    }

    private void setupErrorOnWriteListenerForPotentialRecovery() {
        final ThreadFactory threadFactory = this.params.getThreadFactory();
        final Lock errorOnWriteLock = new ReentrantLock();
        this.params.setErrorOnWriteListener((connection, exception) -> {
            // this is called for any write error
            // we should trigger the error handling and the recovery only once
            if (errorOnWriteLock.tryLock()) {
                try {
                    Thread recoveryThread = threadFactory.newThread(new Runnable() {
                        @Override
                        public void run() {
                            AMQConnection c = (AMQConnection) connection;
                            c.handleIoError(exception);
                        }
                    });
                    recoveryThread.setName("RabbitMQ Error On Write Thread");
                    recoveryThread.start();
                } finally {
                    errorOnWriteLock.unlock();
                }
            }
            throw exception;
        });
    }

    private TopologyRecoveryFilter letAllPassFilter() {
        return new TopologyRecoveryFilter() {

            @Override
            public boolean filterExchange(RecordedExchange recordedExchange) {
                return true;
            }

            @Override
            public boolean filterQueue(RecordedQueue recordedQueue) {
                return true;
            }

            @Override
            public boolean filterBinding(RecordedBinding recordedBinding) {
                return true;
            }

            @Override
            public boolean filterConsumer(RecordedConsumer recordedConsumer) {
                return true;
            }
        };
    }

    /**
     * Private API.
     * @throws IOException
     * @see com.rabbitmq.client.ConnectionFactory#newConnection(java.util.concurrent.ExecutorService)
     */
    public void init() throws IOException, TimeoutException {
        this.delegate = this.cf.newConnection();
        this.addAutomaticRecoveryListener(delegate);
    }

    /**
     * @see com.rabbitmq.client.Connection#createChannel()
     */
    @Override
    public Channel createChannel() throws IOException {
        RecoveryAwareChannelN ch = (RecoveryAwareChannelN) delegate.createChannel();
        if (ch == null) {
            return null;
        } else {
            return this.wrapChannel(ch);
        }
    }

    /**
     * @see com.rabbitmq.client.Connection#createChannel(int)
     */
    @Override
    public Channel createChannel(int channelNumber) throws IOException {
        return delegate.createChannel(channelNumber);
    }

    /**
     * Creates a recovering channel from a regular channel and registers it.
     * If the regular channel cannot be created (e.g. too many channels are open
     * already), returns null.
     *
     * @param delegateChannel Channel to wrap.
     * @return Recovering channel.
     */
    private Channel wrapChannel(RecoveryAwareChannelN delegateChannel) {
        if (delegateChannel == null) {
            return null;
        } else {
            final AutorecoveringChannel channel = new AutorecoveringChannel(this, delegateChannel);
            this.registerChannel(channel);
            return channel;
        }
    }

    void registerChannel(AutorecoveringChannel channel) {
        this.channels.put(channel.getChannelNumber(), channel);
    }

    void unregisterChannel(AutorecoveringChannel channel) {
        this.channels.remove(channel.getChannelNumber());
    }

    /**
     * @see com.rabbitmq.client.Connection#getServerProperties()
     */
    @Override
    public Map<String, Object> getServerProperties() {
        return delegate.getServerProperties();
    }

    /**
     * @see com.rabbitmq.client.Connection#getClientProperties()
     */
    @Override
    public Map<String, Object> getClientProperties() {
        return delegate.getClientProperties();
    }

    /**
     * @see com.rabbitmq.client.Connection#getClientProvidedName()
     * @see ConnectionFactory#newConnection(Address[], String)
     * @see ConnectionFactory#newConnection(ExecutorService, Address[], String)
     */
    @Override
    public String getClientProvidedName() {
        return delegate.getClientProvidedName();
    }

    /**
     * @see com.rabbitmq.client.Connection#getFrameMax()
     */
    @Override
    public int getFrameMax() {
        return delegate.getFrameMax();
    }

    /**
     * @see com.rabbitmq.client.Connection#getHeartbeat()
     */
    @Override
    public int getHeartbeat() {
        return delegate.getHeartbeat();
    }

    /**
     * @see com.rabbitmq.client.Connection#getChannelMax()
     */
    @Override
    public int getChannelMax() {
        return delegate.getChannelMax();
    }

    /**
     * @see com.rabbitmq.client.Connection#isOpen()
     */
    @Override
    public boolean isOpen() {
        return delegate.isOpen();
    }

    /**
     * @see com.rabbitmq.client.Connection#close()
     */
    @Override
    public void close() throws IOException {
		synchronized(recoveryLock) {
			this.manuallyClosed = true;
		}
        delegate.close();
    }

    /**
     * @see Connection#close(int)
     */
    @Override
    public void close(int timeout) throws IOException {
		synchronized(recoveryLock) {
			this.manuallyClosed = true;
		}
        delegate.close(timeout);
    }

    /**
     * @see Connection#close(int, String, int)
     */
    @Override
    public void close(int closeCode, String closeMessage, int timeout) throws IOException {
		synchronized(recoveryLock) {
			this.manuallyClosed = true;
		}
        delegate.close(closeCode, closeMessage, timeout);
    }

    /**
     * @see com.rabbitmq.client.Connection#abort()
     */
    @Override
    public void abort() {
		synchronized(recoveryLock) {
			this.manuallyClosed = true;
		}
        delegate.abort();
    }

    /**
     * @see Connection#abort(int, String, int)
     */
    @Override
    public void abort(int closeCode, String closeMessage, int timeout) {
		synchronized(recoveryLock) {
			this.manuallyClosed = true;
		}
        delegate.abort(closeCode, closeMessage, timeout);
    }

    /**
     * @see Connection#abort(int, String)
     */
    @Override
    public void abort(int closeCode, String closeMessage) {
		synchronized(recoveryLock) {
			this.manuallyClosed = true;
		}
        delegate.abort(closeCode, closeMessage);
    }

    /**
     * @see Connection#abort(int)
     */
    @Override
    public void abort(int timeout) {
		synchronized(recoveryLock) {
			this.manuallyClosed = true;
		}
        delegate.abort(timeout);
    }

    /**
    * Not supposed to be used outside of automated tests.
    */
    public AMQConnection getDelegate() {
        return delegate;
    }

    /**
     * @see com.rabbitmq.client.Connection#getCloseReason()
     */
    @Override
    public ShutdownSignalException getCloseReason() {
        return delegate.getCloseReason();
    }

    /**
     * @see com.rabbitmq.client.ShutdownNotifier#addShutdownListener(com.rabbitmq.client.ShutdownListener)
     */
    @Override
    public void addBlockedListener(BlockedListener listener) {
        this.blockedListeners.add(listener);
        delegate.addBlockedListener(listener);
    }

    @Override
    public BlockedListener addBlockedListener(BlockedCallback blockedCallback, UnblockedCallback unblockedCallback) {
        BlockedListener blockedListener = new BlockedListener() {

            @Override
            public void handleBlocked(String reason) throws IOException {
                blockedCallback.handle(reason);
            }

            @Override
            public void handleUnblocked() throws IOException {
                unblockedCallback.handle();
            }
        };
        this.addBlockedListener(blockedListener);
        return blockedListener;
    }

    /**
     * @see Connection#removeBlockedListener(com.rabbitmq.client.BlockedListener)
     */
    @Override
    public boolean removeBlockedListener(BlockedListener listener) {
        this.blockedListeners.remove(listener);
        return delegate.removeBlockedListener(listener);
    }

    /**
     * @see com.rabbitmq.client.Connection#clearBlockedListeners()
     */
    @Override
    public void clearBlockedListeners() {
        this.blockedListeners.clear();
        delegate.clearBlockedListeners();
    }

    /**
     * @see com.rabbitmq.client.Connection#close(int, String)
     */
    @Override
    public void close(int closeCode, String closeMessage) throws IOException {
		synchronized(recoveryLock) {
			this.manuallyClosed = true;
		}
		delegate.close(closeCode, closeMessage);
    }

    /**
     * @see Connection#addShutdownListener(com.rabbitmq.client.ShutdownListener)
     */
    @Override
    public void addShutdownListener(ShutdownListener listener) {
        this.shutdownHooks.add(listener);
        delegate.addShutdownListener(listener);
    }

    /**
     * @see com.rabbitmq.client.ShutdownNotifier#removeShutdownListener(com.rabbitmq.client.ShutdownListener)
     */
    @Override
    public void removeShutdownListener(ShutdownListener listener) {
        this.shutdownHooks.remove(listener);
        delegate.removeShutdownListener(listener);
    }

    /**
     * @see com.rabbitmq.client.ShutdownNotifier#notifyListeners()
     */
    @Override
    public void notifyListeners() {
        delegate.notifyListeners();
    }

    /**
     * Adds the recovery listener
     * @param listener {@link com.rabbitmq.client.RecoveryListener} to execute after this connection recovers from network failure
     */
    @Override
    public void addRecoveryListener(RecoveryListener listener) {
        this.recoveryListeners.add(listener);
    }

    /**
     * Removes the recovery listener
     * @param listener {@link com.rabbitmq.client.RecoveryListener} to remove
     */
    @Override
    public void removeRecoveryListener(RecoveryListener listener) {
        this.recoveryListeners.remove(listener);
    }

    /**
     * @see com.rabbitmq.client.impl.AMQConnection#getExceptionHandler()
     */
    @Override
    public ExceptionHandler getExceptionHandler() {
        return this.delegate.getExceptionHandler();
    }

    /**
     * @see com.rabbitmq.client.Connection#getPort()
     */
    @Override
    public int getPort() {
        return delegate.getPort();
    }

    /**
     * @see com.rabbitmq.client.Connection#getAddress()
     */
    @Override
    public InetAddress getAddress() {
        return delegate.getAddress();
    }

    /**
     * @return client socket address
     */
    @Override
    public InetAddress getLocalAddress() {
        return this.delegate.getLocalAddress();
    }

    /**
     * @return client socket port
     */
    @Override
    public int getLocalPort() {
        return this.delegate.getLocalPort();
    }

    //
    // Recovery
    //

    private void addAutomaticRecoveryListener(final RecoveryAwareAMQConnection newConn) {
        final AutorecoveringConnection c = this;
        // this listener will run after shutdown listeners,
        // see https://github.com/rabbitmq/rabbitmq-java-client/issues/135
        RecoveryCanBeginListener starter = cause -> {
            try {
                if (shouldTriggerConnectionRecovery(cause)) {
                    c.beginAutomaticRecovery();
                }
            } catch (Exception e) {
                newConn.getExceptionHandler().handleConnectionRecoveryException(c, e);
            }
        };
        synchronized (this) {
            newConn.addRecoveryCanBeginListener(starter);
        }
    }

    protected boolean shouldTriggerConnectionRecovery(ShutdownSignalException cause) {
        return connectionRecoveryTriggeringCondition.test(cause);
    }

    /**
     * Not part of the public API. Mean to be used by JVM RabbitMQ clients that build on
     * top of the Java client and need to be notified when server-named queue name changes
     * after recovery.
     *
     * @param listener listener that observes queue name changes after recovery
     */
    public void addQueueRecoveryListener(QueueRecoveryListener listener) {
        this.queueRecoveryListeners.add(listener);
    }

    /**
     * @see com.rabbitmq.client.impl.recovery.AutorecoveringConnection#addQueueRecoveryListener
     * @param listener listener to be removed
     */
    public void removeQueueRecoveryListener(QueueRecoveryListener listener) {
        this.queueRecoveryListeners.remove(listener);
    }

    /**
     * Not part of the public API. Mean to be used by JVM RabbitMQ clients that build on
     * top of the Java client and need to be notified when consumer tag changes
     * after recovery.
     *
     * @param listener listener that observes consumer tag changes after recovery
     */
    public void addConsumerRecoveryListener(ConsumerRecoveryListener listener) {
        this.consumerRecoveryListeners.add(listener);
    }

    /**
     * @see com.rabbitmq.client.impl.recovery.AutorecoveringConnection#addConsumerRecoveryListener(ConsumerRecoveryListener)
     * @param listener listener to be removed
     */
    public void removeConsumerRecoveryListener(ConsumerRecoveryListener listener) {
        this.consumerRecoveryListeners.remove(listener);
    }

    private synchronized void beginAutomaticRecovery() throws InterruptedException {
        Thread.sleep(this.params.getRecoveryDelayHandler().getDelay(0));

        this.notifyRecoveryListenersStarted();

        final RecoveryAwareAMQConnection newConn = this.recoverConnection();
        if (newConn == null) {
            return;
        }
        LOGGER.debug("Connection {} has recovered", newConn);
        this.addAutomaticRecoveryListener(newConn);
	    this.recoverShutdownListeners(newConn);
	    this.recoverBlockedListeners(newConn);
	    this.recoverChannels(newConn);
	    // don't assign new delegate connection until channel recovery is complete
	    this.delegate = newConn;
	    if (this.params.isTopologyRecoveryEnabled()) {
	        recoverTopology(params.getTopologyRecoveryExecutor());
	    }
		this.notifyRecoveryListenersComplete();
    }

    private void recoverShutdownListeners(final RecoveryAwareAMQConnection newConn) {
        for (ShutdownListener sh : Utility.copy(this.shutdownHooks)) {
            newConn.addShutdownListener(sh);
        }
    }

    private void recoverBlockedListeners(final RecoveryAwareAMQConnection newConn) {
        for (BlockedListener bl : Utility.copy(this.blockedListeners)) {
            newConn.addBlockedListener(bl);
        }
    }

	// Returns new connection if the connection was recovered, 
	// null if application initiated shutdown while attempting recovery.  
    private RecoveryAwareAMQConnection recoverConnection() throws InterruptedException {
        int attempts = 0;
        while (!manuallyClosed) {
            try {
                attempts++;
				RecoveryAwareAMQConnection newConn = this.cf.newConnection();
				synchronized(recoveryLock) {
					if (!manuallyClosed) {
						// This is the standard case.				
						return newConn;
					}
				}
				// This is the once in a blue moon case.  
				// Application code just called close as the connection
				// was being re-established.  So we attempt to close the newly created connection.
				newConn.abort();
				return null;
            } catch (Exception e) {
                Thread.sleep(this.params.getRecoveryDelayHandler().getDelay(attempts));
                this.getExceptionHandler().handleConnectionRecoveryException(this, e);
            }
        }
		
		return null;
    }

    private void recoverChannels(final RecoveryAwareAMQConnection newConn) {
        for (AutorecoveringChannel ch : this.channels.values()) {
            try {
                ch.automaticallyRecover(this, newConn);
                LOGGER.debug("Channel {} has recovered", ch);
            } catch (Throwable t) {
                newConn.getExceptionHandler().handleChannelRecoveryException(ch, t);
            }
        }
    }

    private void notifyRecoveryListenersComplete() {
        for (RecoveryListener f : Utility.copy(this.recoveryListeners)) {
            f.handleRecovery(this);
        }
    }

    private void notifyRecoveryListenersStarted() {
        for (RecoveryListener f : Utility.copy(this.recoveryListeners)) {
            f.handleRecoveryStarted(this);
        }
    }
    
    private void recoverTopology(final ExecutorService executor) {
        // The recovery sequence is the following:
        // 1. Recover exchanges
        // 2. Recover queues
        // 3. Recover bindings
        // 4. Recover consumers
        if (executor == null) {
            // recover entities in serial on the main connection thread
            for (final RecordedExchange exchange : Utility.copy(recordedExchanges).values()) {
                recoverExchange(exchange);
            }
            for (final Map.Entry<String, RecordedQueue> entry : Utility.copy(recordedQueues).entrySet()) {
                recoverQueue(entry.getKey(), entry.getValue());
            }
            for (final RecordedBinding b : Utility.copy(recordedBindings)) {
                recoverBinding(b);
            }
            for (final Map.Entry<String, RecordedConsumer> entry : Utility.copy(consumers).entrySet()) {
                recoverConsumer(entry.getKey(), entry.getValue());
            }
        } else {
            // Support recovering entities in parallel for connections that have a lot of queues, bindings, & consumers
            // A channel is single threaded, so group things by channel and recover 1 entity at a time per channel
            // We also need to recover 1 type of entity at a time in case channel1 has a binding to a queue that is currently owned and being recovered by channel2 for example
            // Note: invokeAll will block until all callables are completed and all returned futures will be complete 
            try {
                recoverEntitiesAsynchronously(executor, Utility.copy(recordedExchanges).values());
                recoverEntitiesAsynchronously(executor, Utility.copy(recordedQueues).values());
                recoverEntitiesAsynchronously(executor, Utility.copy(recordedBindings));
                recoverEntitiesAsynchronously(executor, Utility.copy(consumers).values());
            } catch (final Exception cause) {
                final String message = "Caught an exception while recovering toplogy: " + cause.getMessage();
                final TopologyRecoveryException e = new TopologyRecoveryException(message, cause);
                getExceptionHandler().handleTopologyRecoveryException(delegate, null, e);
            }
        }
    }

    private void recoverExchange(final RecordedExchange x) {
        // recorded exchanges are guaranteed to be non-predefined (we filter out predefined ones in exchangeDeclare). MK.
        try {
            if (topologyRecoveryFilter.filterExchange(x)) {
                x.recover();
                LOGGER.debug("{} has recovered", x);
            }
        } catch (Exception cause) {
            final String message = "Caught an exception while recovering exchange " + x.getName() +
                    ": " + cause.getMessage();
            TopologyRecoveryException e = new TopologyRecoveryException(message, cause);
            this.getExceptionHandler().handleTopologyRecoveryException(delegate, x.getDelegateChannel(), e);
        }
    }

    private void recoverQueue(final String oldName, final RecordedQueue q) {

        try {
            if (topologyRecoveryFilter.filterQueue(q)) {
                LOGGER.debug("Recovering {}", q);
                q.recover();
                String newName = q.getName();
                if (!oldName.equals(newName)) {
                    // make sure server-named queues are re-added with
                    // their new names. MK.
                    synchronized (this.recordedQueues) {
                        this.propagateQueueNameChangeToBindings(oldName, newName);
                        this.propagateQueueNameChangeToConsumers(oldName, newName);
                        // bug26552:
                        // remove old name after we've updated the bindings and consumers,
                        // plus only for server-named queues, both to make sure we don't lose
                        // anything to recover. MK.
                        if(q.isServerNamed()) {
                            deleteRecordedQueue(oldName);
                        }
                        this.recordedQueues.put(newName, q);
                    }
                }
                for (QueueRecoveryListener qrl : Utility.copy(this.queueRecoveryListeners)) {
                    qrl.queueRecovered(oldName, newName);
                }
                LOGGER.debug("{} has recovered", q);
            }
        } catch (Exception cause) {
            final String message = "Caught an exception while recovering queue " + oldName +
                                           ": " + cause.getMessage();
            TopologyRecoveryException e = new TopologyRecoveryException(message, cause);
            this.getExceptionHandler().handleTopologyRecoveryException(delegate, q.getDelegateChannel(), e);
        }
    }

    private void recoverBinding(final RecordedBinding b) {
        try {
            if (this.topologyRecoveryFilter.filterBinding(b)) {
                b.recover();
                LOGGER.debug("{} has recovered", b);
            }
        } catch (Exception cause) {
            String message = "Caught an exception while recovering binding between " + b.getSource() +
                                     " and " + b.getDestination() + ": " + cause.getMessage();
            TopologyRecoveryException e = new TopologyRecoveryException(message, cause);
            this.getExceptionHandler().handleTopologyRecoveryException(delegate, b.getDelegateChannel(), e);
        }
    }

    private void recoverConsumer(final String tag, final RecordedConsumer consumer) {
        try {
            if (this.topologyRecoveryFilter.filterConsumer(consumer)) {
                LOGGER.debug("Recovering {}", consumer);
                String newTag = consumer.recover();
                // make sure server-generated tags are re-added. MK.
                if(tag != null && !tag.equals(newTag)) {
                    synchronized (this.consumers) {
                        this.consumers.remove(tag);
                        this.consumers.put(newTag, consumer);
                    }
                    consumer.getChannel().updateConsumerTag(tag, newTag);
                }

                for (ConsumerRecoveryListener crl : Utility.copy(this.consumerRecoveryListeners)) {
                    crl.consumerRecovered(tag, newTag);
                }
                LOGGER.debug("{} has recovered", consumer);
            }
        } catch (Exception cause) {
            final String message = "Caught an exception while recovering consumer " + tag +
                    ": " + cause.getMessage();
            TopologyRecoveryException e = new TopologyRecoveryException(message, cause);
            this.getExceptionHandler().handleTopologyRecoveryException(delegate, consumer.getDelegateChannel(), e);
        }
    }

    private void propagateQueueNameChangeToBindings(String oldName, String newName) {
        for (RecordedBinding b : Utility.copy(this.recordedBindings)) {
            if (b.getDestination().equals(oldName)) {
                b.setDestination(newName);
            }
        }
    }

    private void propagateQueueNameChangeToConsumers(String oldName, String newName) {
        for (RecordedConsumer c : Utility.copy(this.consumers).values()) {
            if (c.getQueue().equals(oldName)) {
                c.setQueue(newName);
            }
        }
    }

    private void recoverEntitiesAsynchronously(ExecutorService executor, Collection<? extends RecordedEntity> recordedEntities) throws InterruptedException {
        List<Future<Object>> tasks = executor.invokeAll(groupEntitiesByChannel(recordedEntities));
        for (Future<Object> task : tasks) {
            if (!task.isDone()) {
                LOGGER.warn("Recovery task should be done {}", task);
            } else {
                try {
                    task.get(1, TimeUnit.MILLISECONDS);
                } catch (Exception e) {
                    LOGGER.warn("Recovery task is done but returned an exception", e);
                }
            }
        }
    }

    private <E extends RecordedEntity> List<Callable<Object>> groupEntitiesByChannel(final Collection<E> entities) {
        // map entities by channel
        final Map<AutorecoveringChannel, List<E>> map = new LinkedHashMap<AutorecoveringChannel, List<E>>();
        for (final E entity : entities) {
            final AutorecoveringChannel channel = entity.getChannel();
            List<E> list = map.get(channel);
            if (list == null) {
                map.put(channel, list = new ArrayList<E>());
            }
            list.add(entity);
        }
        // now create a runnable per channel
        final List<Callable<Object>> callables = new ArrayList<>();
        for (final List<E> entityList : map.values()) {
            callables.add(Executors.callable(() -> {
                for (final E entity : entityList) {
                    if (entity instanceof RecordedExchange) {
                        recoverExchange((RecordedExchange)entity);
                    } else if (entity instanceof RecordedQueue) {
                        final RecordedQueue q = (RecordedQueue) entity;
                        recoverQueue(q.getName(), q);
                    } else if (entity instanceof RecordedBinding) {
                        recoverBinding((RecordedBinding) entity);
                    } else if (entity instanceof RecordedConsumer) {
                        final RecordedConsumer c = (RecordedConsumer) entity;
                        recoverConsumer(c.getConsumerTag(), c);
                    }
                }
            }));
        }
        return callables;
    }

    void recordQueueBinding(AutorecoveringChannel ch,
                                                String queue,
                                                String exchange,
                                                String routingKey,
                                                Map<String, Object> arguments) {
        RecordedBinding binding = new RecordedQueueBinding(ch).
                                         source(exchange).
                                         destination(queue).
                                         routingKey(routingKey).
                                         arguments(arguments);
        this.recordedBindings.remove(binding);
        this.recordedBindings.add(binding);
    }

    boolean deleteRecordedQueueBinding(AutorecoveringChannel ch,
                                                           String queue,
                                                           String exchange,
                                                           String routingKey,
                                                           Map<String, Object> arguments) {
        RecordedBinding b = new RecordedQueueBinding(ch).
                                   source(exchange).
                                   destination(queue).
                                   routingKey(routingKey).
                                   arguments(arguments);
        return this.recordedBindings.remove(b);
    }

    void recordExchangeBinding(AutorecoveringChannel ch,
                                                   String destination,
                                                   String source,
                                                   String routingKey,
                                                   Map<String, Object> arguments) {
        RecordedBinding binding = new RecordedExchangeBinding(ch).
                                          source(source).
                                          destination(destination).
                                          routingKey(routingKey).
                                          arguments(arguments);
        this.recordedBindings.remove(binding);
        this.recordedBindings.add(binding);
    }

    boolean deleteRecordedExchangeBinding(AutorecoveringChannel ch,
                                                              String destination,
                                                              String source,
                                                              String routingKey,
                                                              Map<String, Object> arguments) {
        RecordedBinding b = new RecordedExchangeBinding(ch).
                                    source(source).
                                    destination(destination).
                                    routingKey(routingKey).
                                    arguments(arguments);
        return this.recordedBindings.remove(b);
    }

    void recordQueue(AMQP.Queue.DeclareOk ok, RecordedQueue q) {
        this.recordedQueues.put(ok.getQueue(), q);
    }

    void recordQueue(String queue, RecordedQueue meta) {
        this.recordedQueues.put(queue, meta);
    }

    void deleteRecordedQueue(String queue) {
        this.recordedQueues.remove(queue);
        Set<RecordedBinding> xs = this.removeBindingsWithDestination(queue);
        for (RecordedBinding b : xs) {
            this.maybeDeleteRecordedAutoDeleteExchange(b.getSource());
        }
    }
    
    /**
     * Exclude the queue from the list of queues to recover after connection failure.
     * Intended to be used in usecases where you want to remove the queue from this connection's recovery list but don't want to delete the queue from the server.
     * 
     * @param queue queue name to exclude from recorded recovery queues
     * @param ifUnused if true, the RecordedQueue will only be excluded if no local consumers are using it.
     */
    public void excludeQueueFromRecovery(final String queue, final boolean ifUnused) {
        if (ifUnused) {
            // Note: This is basically the same as maybeDeleteRecordedAutoDeleteQueue except it works for non auto-delete queues as well.
            synchronized (this.consumers) {
                synchronized (this.recordedQueues) {
                    if (!hasMoreConsumersOnQueue(this.consumers.values(), queue)) {
                        deleteRecordedQueue(queue);
                    }
                }
            }
        } else {
            deleteRecordedQueue(queue);
        }
    }

    void recordExchange(String exchange, RecordedExchange x) {
        this.recordedExchanges.put(exchange, x);
    }

    void deleteRecordedExchange(String exchange) {
        this.recordedExchanges.remove(exchange);
        Set<RecordedBinding> xs = this.removeBindingsWithDestination(exchange);
        for (RecordedBinding b : xs) {
            this.maybeDeleteRecordedAutoDeleteExchange(b.getSource());
        }
    }

    void recordConsumer(String result, RecordedConsumer consumer) {
        this.consumers.put(result, consumer);
    }

    RecordedConsumer deleteRecordedConsumer(String consumerTag) {
        return this.consumers.remove(consumerTag);
    }

    void maybeDeleteRecordedAutoDeleteQueue(String queue) {
        synchronized (this.consumers) {
            synchronized (this.recordedQueues) {
                if(!hasMoreConsumersOnQueue(this.consumers.values(), queue)) {
                    RecordedQueue q = this.recordedQueues.get(queue);
                    // last consumer on this connection is gone, remove recorded queue
                    // if it is auto-deleted. See bug 26364.
                    if(q != null && q.isAutoDelete()) {
                        deleteRecordedQueue(queue);
                    }
                }
            }
        }
    }

    void maybeDeleteRecordedAutoDeleteExchange(String exchange) {
        synchronized (this.consumers) {
            synchronized (this.recordedExchanges) {
                if(!hasMoreDestinationsBoundToExchange(Utility.copy(this.recordedBindings), exchange)) {
                    RecordedExchange x = this.recordedExchanges.get(exchange);
                    // last binding where this exchange is the source is gone, remove recorded exchange
                    // if it is auto-deleted. See bug 26364.
                    if(x != null && x.isAutoDelete()) {
                        deleteRecordedExchange(exchange);
                    }
                }
            }
        }
    }

    boolean hasMoreDestinationsBoundToExchange(List<RecordedBinding> bindings, String exchange) {
        boolean result = false;
        for (RecordedBinding b : bindings) {
            if(exchange.equals(b.getSource())) {
                result = true;
                break;
            }
        }
        return result;
    }

    boolean hasMoreConsumersOnQueue(Collection<RecordedConsumer> consumers, String queue) {
        boolean result = false;
        for (RecordedConsumer c : consumers) {
            if(queue.equals(c.getQueue())) {
                result = true;
                break;
            }
        }
        return result;
    }

    Set<RecordedBinding> removeBindingsWithDestination(String s) {
        final Set<RecordedBinding> result = new HashSet<RecordedBinding>();
        synchronized (this.recordedBindings) {
            for (Iterator<RecordedBinding> it = this.recordedBindings.iterator(); it.hasNext(); ) {
                RecordedBinding b = it.next();
                if(b.getDestination().equals(s)) {
                    it.remove();
                    result.add(b);
                }
            }
        }
        return result;
    }

    public Map<String, RecordedQueue> getRecordedQueues() {
        return recordedQueues;
    }

    public Map<String, RecordedExchange> getRecordedExchanges() {
        return recordedExchanges;
    }

    @Override
    public String toString() {
        return this.delegate.toString();
    }

    /** Public API - {@inheritDoc} */
    @Override
    public String getId() {
        return this.delegate.getId();
    }

    /** Public API - {@inheritDoc} */
    @Override
    public void setId(String id) {
        this.delegate.setId(id);
    }
}<|MERGE_RESOLUTION|>--- conflicted
+++ resolved
@@ -110,19 +110,11 @@
         this.connectionRecoveryTriggeringCondition = params.getConnectionRecoveryTriggeringCondition() == null ?
             DEFAULT_CONNECTION_RECOVERY_TRIGGERING_CONDITION : params.getConnectionRecoveryTriggeringCondition();
 
-        System.out.println(this.connectionRecoveryTriggeringCondition);
-
         setupErrorOnWriteListenerForPotentialRecovery();
 
-<<<<<<< HEAD
         this.channels = new ConcurrentHashMap<>();
-=======
-        this.channels = new ConcurrentHashMap<Integer, AutorecoveringChannel>();
-
-
         this.topologyRecoveryFilter = params.getTopologyRecoveryFilter() == null ?
             letAllPassFilter() : params.getTopologyRecoveryFilter();
->>>>>>> bd090860
     }
 
     private void setupErrorOnWriteListenerForPotentialRecovery() {
