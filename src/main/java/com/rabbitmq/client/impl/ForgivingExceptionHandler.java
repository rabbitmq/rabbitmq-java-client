--- conflicted
+++ resolved
@@ -127,16 +127,11 @@
         }
     }
 
-<<<<<<< HEAD
-    private boolean isSocketClosedOrConnectionReset(Throwable e) {
+
+    private static boolean isSocketClosedOrConnectionReset(Throwable e) {
         return e instanceof IOException &&
             ("Connection reset".equals(e.getMessage()) || "Socket closed".equals(e.getMessage()) ||
-             "Connection reset by peer".equals(e.getMessage())
+                "Connection reset by peer".equals(e.getMessage())
             );
-=======
-    private static boolean isSocketClosedOrConnectionReset(Throwable e) {
-        return e instanceof SocketException &&
-            ("Connection reset".equals(e.getMessage()) || "Socket closed".equals(e.getMessage()));
->>>>>>> c8d7fffb
     }
 }