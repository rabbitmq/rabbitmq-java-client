--- conflicted
+++ resolved
@@ -30,14 +30,9 @@
 import java.util.concurrent.TimeoutException;
 
 import static org.junit.Assert.*;
-<<<<<<< HEAD
 
 public class BrokerTestCase {
-=======
-
-public class BrokerTestCase {
-
->>>>>>> bf20639d
+
     protected ConnectionFactory connectionFactory = newConnectionFactory();
 
     protected ConnectionFactory newConnectionFactory() {
