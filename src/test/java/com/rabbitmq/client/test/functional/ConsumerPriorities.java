// Copyright (c) 2007-Present Pivotal Software, Inc.  All rights reserved.
//
// This software, the RabbitMQ Java client library, is triple-licensed under the
// Mozilla Public License 1.1 ("MPL"), the GNU General Public License version 2
// ("GPL") and the Apache License version 2 ("ASL"). For the MPL, please see
// LICENSE-MPL-RabbitMQ. For the GPL, please see LICENSE-GPL2.  For the ASL,
// please see LICENSE-APACHE2.
//
// This software is distributed on an "AS IS" basis, WITHOUT WARRANTY OF ANY KIND,
// either express or implied. See the LICENSE file for specific language governing
// rights and limitations of this software.
//
// If you have any questions regarding licensing, please contact us at
// info@rabbitmq.com.

package com.rabbitmq.client.test.functional;

<<<<<<< HEAD
import com.rabbitmq.client.*;
import com.rabbitmq.client.test.BrokerTestCase;
import org.junit.Test;
=======
import static org.junit.Assert.assertEquals;
import static org.junit.Assert.assertTrue;
import static org.junit.Assert.fail;
>>>>>>> 93443302

import java.io.IOException;
import java.util.Arrays;
import java.util.HashMap;
import java.util.Map;
import java.util.concurrent.BlockingQueue;
<<<<<<< HEAD
import java.util.concurrent.LinkedBlockingQueue;
import java.util.concurrent.TimeUnit;

import static org.junit.Assert.assertEquals;
import static org.junit.Assert.fail;
=======
import java.util.concurrent.CountDownLatch;
import java.util.concurrent.LinkedBlockingQueue;
import java.util.concurrent.TimeUnit;

import com.rabbitmq.client.DefaultConsumer;
import com.rabbitmq.client.Envelope;
import org.junit.Test;

import com.rabbitmq.client.AMQP;
import com.rabbitmq.client.Channel;
import com.rabbitmq.client.MessageProperties;
import com.rabbitmq.client.QueueingConsumer;
import com.rabbitmq.client.test.BrokerTestCase;
>>>>>>> 93443302

public class ConsumerPriorities extends BrokerTestCase {
    @Test public void validation() throws IOException {
        assertFailValidation(args("banana"));
        assertFailValidation(args(new HashMap<Object, Object>()));
        assertFailValidation(args(null));
        assertFailValidation(args(Arrays.asList(1, 2, 3)));
    }

    private void assertFailValidation(Map<String, Object> args) throws IOException {
        Channel ch = connection.createChannel();
        String queue = ch.queueDeclare().getQueue();
        try {
            ch.basicConsume(queue, true, args, new DefaultConsumer(ch));
            fail("Validation should fail for " + args);
        } catch (IOException ioe) {
            checkShutdownSignal(AMQP.PRECONDITION_FAILED, ioe);
        }
    }

    private static final int COUNT = 10;
    private static final long DELIVERY_TIMEOUT_MS = 100;
    private static final long CANCEL_OK_TIMEOUT_MS = 10 * 1000;

    @Test public void consumerPriorities() throws Exception {
        String queue = channel.queueDeclare().getQueue();
        QueueMessageConsumer highConsumer = new QueueMessageConsumer(channel);
        QueueMessageConsumer medConsumer = new QueueMessageConsumer(channel);
        QueueMessageConsumer lowConsumer = new QueueMessageConsumer(channel);
        String high = channel.basicConsume(queue, true, args(1), highConsumer);
        String med = channel.basicConsume(queue, true, medConsumer);
        channel.basicConsume(queue, true, args(-1), lowConsumer);

        publish(queue, COUNT, "high");
        assertContents(highConsumer, COUNT, "high");
        channel.basicCancel(high);
        assertTrue(
            "High priority consumer should have been cancelled",
            highConsumer.cancelLatch.await(CANCEL_OK_TIMEOUT_MS, TimeUnit.MILLISECONDS)
        );
        publish(queue, COUNT, "med");
        assertContents(medConsumer, COUNT, "med");
        channel.basicCancel(med);
        assertTrue(
            "Medium priority consumer should have been cancelled",
            medConsumer.cancelLatch.await(CANCEL_OK_TIMEOUT_MS, TimeUnit.MILLISECONDS)
        );
        publish(queue, COUNT, "low");
        assertContents(lowConsumer, COUNT, "low");
    }

    private Map<String, Object> args(Object o) {
        Map<String, Object> map = new HashMap<String, Object>();
        map.put("x-priority", o);
        return map;
    }

<<<<<<< HEAD
    private void assertContents(QueueMessageConsumer c, int count, String msg) throws InterruptedException {
        for (int i = 0; i < count; i++) {
            byte[] body = c.nextDelivery(100);
            assertEquals(msg, new String(body));
        }
        assertEquals(null, c.nextDelivery());
=======
    private void assertContents(QueueMessageConsumer qc, int count, String msg) throws InterruptedException {
        for (int i = 0; i < count; i++) {
            byte[] body = qc.nextDelivery(DELIVERY_TIMEOUT_MS);
            assertEquals(msg, new String(body));
        }
        assertEquals(null, qc.nextDelivery(DELIVERY_TIMEOUT_MS));
>>>>>>> 93443302
    }

    private void publish(String queue, int count, String msg) throws IOException {
        for (int i = 0; i < count; i++) {
            channel.basicPublish("", queue, MessageProperties.MINIMAL_BASIC, msg.getBytes());
        }
    }

<<<<<<< HEAD
    class QueueMessageConsumer extends DefaultConsumer {

        BlockingQueue<byte[]> messages = new LinkedBlockingQueue<byte[]>();

=======
    private static class QueueMessageConsumer extends DefaultConsumer {

        BlockingQueue<byte[]> messages = new LinkedBlockingQueue<byte[]>();

        CountDownLatch cancelLatch = new CountDownLatch(1);

>>>>>>> 93443302
        public QueueMessageConsumer(Channel channel) {
            super(channel);
        }

        @Override
        public void handleDelivery(String consumerTag, Envelope envelope, AMQP.BasicProperties properties, byte[] body) throws IOException {
            messages.add(body);
        }

<<<<<<< HEAD
        byte[] nextDelivery() {
            return messages.poll();
=======
        @Override
        public void handleCancelOk(String consumerTag) {
            cancelLatch.countDown();
>>>>>>> 93443302
        }

        byte[] nextDelivery(long timeoutInMs) throws InterruptedException {
            return messages.poll(timeoutInMs, TimeUnit.MILLISECONDS);
        }

    }
<<<<<<< HEAD

=======
>>>>>>> 93443302
}<|MERGE_RESOLUTION|>--- conflicted
+++ resolved
@@ -15,44 +15,31 @@
 
 package com.rabbitmq.client.test.functional;
 
-<<<<<<< HEAD
-import com.rabbitmq.client.*;
 import com.rabbitmq.client.test.BrokerTestCase;
 import org.junit.Test;
-=======
 import static org.junit.Assert.assertEquals;
 import static org.junit.Assert.assertTrue;
 import static org.junit.Assert.fail;
->>>>>>> 93443302
 
 import java.io.IOException;
 import java.util.Arrays;
 import java.util.HashMap;
 import java.util.Map;
 import java.util.concurrent.BlockingQueue;
-<<<<<<< HEAD
 import java.util.concurrent.LinkedBlockingQueue;
 import java.util.concurrent.TimeUnit;
 
-import static org.junit.Assert.assertEquals;
-import static org.junit.Assert.fail;
-=======
 import java.util.concurrent.CountDownLatch;
-import java.util.concurrent.LinkedBlockingQueue;
-import java.util.concurrent.TimeUnit;
 
 import com.rabbitmq.client.DefaultConsumer;
 import com.rabbitmq.client.Envelope;
-import org.junit.Test;
 
 import com.rabbitmq.client.AMQP;
 import com.rabbitmq.client.Channel;
 import com.rabbitmq.client.MessageProperties;
-import com.rabbitmq.client.QueueingConsumer;
-import com.rabbitmq.client.test.BrokerTestCase;
->>>>>>> 93443302
 
 public class ConsumerPriorities extends BrokerTestCase {
+
     @Test public void validation() throws IOException {
         assertFailValidation(args("banana"));
         assertFailValidation(args(new HashMap<Object, Object>()));
@@ -108,21 +95,12 @@
         return map;
     }
 
-<<<<<<< HEAD
-    private void assertContents(QueueMessageConsumer c, int count, String msg) throws InterruptedException {
-        for (int i = 0; i < count; i++) {
-            byte[] body = c.nextDelivery(100);
-            assertEquals(msg, new String(body));
-        }
-        assertEquals(null, c.nextDelivery());
-=======
     private void assertContents(QueueMessageConsumer qc, int count, String msg) throws InterruptedException {
         for (int i = 0; i < count; i++) {
             byte[] body = qc.nextDelivery(DELIVERY_TIMEOUT_MS);
             assertEquals(msg, new String(body));
         }
         assertEquals(null, qc.nextDelivery(DELIVERY_TIMEOUT_MS));
->>>>>>> 93443302
     }
 
     private void publish(String queue, int count, String msg) throws IOException {
@@ -131,19 +109,12 @@
         }
     }
 
-<<<<<<< HEAD
-    class QueueMessageConsumer extends DefaultConsumer {
-
-        BlockingQueue<byte[]> messages = new LinkedBlockingQueue<byte[]>();
-
-=======
     private static class QueueMessageConsumer extends DefaultConsumer {
 
         BlockingQueue<byte[]> messages = new LinkedBlockingQueue<byte[]>();
 
         CountDownLatch cancelLatch = new CountDownLatch(1);
 
->>>>>>> 93443302
         public QueueMessageConsumer(Channel channel) {
             super(channel);
         }
@@ -153,14 +124,9 @@
             messages.add(body);
         }
 
-<<<<<<< HEAD
-        byte[] nextDelivery() {
-            return messages.poll();
-=======
         @Override
         public void handleCancelOk(String consumerTag) {
             cancelLatch.countDown();
->>>>>>> 93443302
         }
 
         byte[] nextDelivery(long timeoutInMs) throws InterruptedException {
@@ -168,8 +134,4 @@
         }
 
     }
-<<<<<<< HEAD
-
-=======
->>>>>>> 93443302
 }