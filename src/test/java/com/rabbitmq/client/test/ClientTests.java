// Copyright (c) 2007-Present Pivotal Software, Inc.  All rights reserved.
//
// This software, the RabbitMQ Java client library, is triple-licensed under the
// Mozilla Public License 1.1 ("MPL"), the GNU General Public License version 2
// ("GPL") and the Apache License version 2 ("ASL"). For the MPL, please see
// LICENSE-MPL-RabbitMQ. For the GPL, please see LICENSE-GPL2.  For the ASL,
// please see LICENSE-APACHE2.
//
// This software is distributed on an "AS IS" basis, WITHOUT WARRANTY OF ANY KIND,
// either express or implied. See the LICENSE file for specific language governing
// rights and limitations of this software.
//
// If you have any questions regarding licensing, please contact us at
// info@rabbitmq.com.


package com.rabbitmq.client.test;

import com.rabbitmq.utility.IntAllocatorTests;
import org.junit.runner.RunWith;
import org.junit.runners.Suite;

@RunWith(Suite.class)
@Suite.SuiteClasses({
    TableTest.class,
    LongStringTest.class,
    BlockingCellTest.class,
    TruncatedInputStreamTest.class,
    AMQConnectionTest.class,
    AMQChannelTest.class,
    ChannelRpcTimeoutIntegrationTest.class,
    ValueOrExceptionTest.class,
    BrokenFramesTest.class,
    ClonePropertiesTest.class,
    Bug20004Test.class,
    CloseInMainLoop.class,
    ChannelNumberAllocationTests.class,
    QueueingConsumerTests.class,
    MultiThreadedChannel.class,
    IntAllocatorTests.class,
    AMQBuilderApiTest.class,
    AmqpUriTest.class,
    JSONReadWriteTest.class,
    SharedThreadPoolTest.class,
    DnsRecordIpAddressResolverTests.class,
    MetricsCollectorTest.class,
    DnsSrvRecordAddressResolverTest.class,
    JavaNioTest.class,
    ConnectionFactoryTest.class,
    RecoveryAwareAMQConnectionFactoryTest.class,
    RpcTest.class,
<<<<<<< HEAD
    SslContextFactoryTest.class,
    LambdaCallbackTest.class,
    ChannelAsyncCompletableFutureTest.class,
    RecoveryDelayHandlerTest.class
=======
    RecoveryDelayHandlerTest.class,
    PropertyFileInitialisationTest.class
>>>>>>> 34cce9bc
})
public class ClientTests {

    // initialize system properties
    static{
        new AbstractRMQTestSuite(){};
    }

}<|MERGE_RESOLUTION|>--- conflicted
+++ resolved
@@ -49,15 +49,11 @@
     ConnectionFactoryTest.class,
     RecoveryAwareAMQConnectionFactoryTest.class,
     RpcTest.class,
-<<<<<<< HEAD
     SslContextFactoryTest.class,
     LambdaCallbackTest.class,
     ChannelAsyncCompletableFutureTest.class,
-    RecoveryDelayHandlerTest.class
-=======
     RecoveryDelayHandlerTest.class,
     PropertyFileInitialisationTest.class
->>>>>>> 34cce9bc
 })
 public class ClientTests {
 
