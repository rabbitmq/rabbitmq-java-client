<?xml version="1.0"?>
<project name="RabbitMQ Java client" default="build">

  <property file="build.properties"/>
  <property file="config.properties"/>

  <path id="javac.classpath">
    <!-- cf dist target, infra -->
    <fileset dir="lib">
      <include name="**/*.jar"/>
    </fileset>
  </path>

  <condition property="codegen.dir" value="${sibling.codegen.dir}" else="codegen">
    <available file="${sibling.codegen.dir}" type="dir"/>
  </condition>

  <path id="test.javac.classpath">
    <path refid="javac.classpath"/>
<!--    <pathelement path="${junit.home}/junit.jar"/> -->
  </path>

  <path id="test.classpath">
    <path refid="test.javac.classpath"/>
    <pathelement path="${javac.out}"/>
    <pathelement path="${test.javac.out}"/>
  </path>

<<<<<<< HEAD
  <property name="AMQP_SPEC_JSON_PATH" value="${codegen.dir}/amqp-rabbitmq.json"/>
=======
  <property name="AMQP_SPEC_JSON_PATH" value="${codegen.dir}/amqp-rabbitmq-${spec.version}.json"/>
>>>>>>> d89beaa5
  
  <target name="amqp-generate-check" description="check if codegen needs to be run">
    <uptodate property="amqp.generate.notRequired">
      <srcfiles file="codegen.py"/>
      <srcfiles dir="${codegen.dir}">
        <include name="*" />
      </srcfiles>
      <compositemapper>
        <mapper type="merge" to="${basedir}/${src.generated}/com/rabbitmq/client/impl/AMQImpl.java" />
        <mapper type="merge" to="${basedir}/${src.generated}/com/rabbitmq/client/AMQP.java" />
      </compositemapper>
    </uptodate>
  </target>
  
  <target name="amqp-generate" depends="amqp-generate-check"
    unless="amqp.generate.notRequired" description="generate AMQP.java and AMQImpl.java from AMQP spec">
    <mkdir dir="${src.generated}/com/rabbitmq/client/"/>
    <exec dir="." executable="${python.bin}"
    	  errorproperty="amqp.generate.error1"
          resultproperty="amqp.generate.result1">
      <arg line="codegen.py"/>
      <arg line="header"/>
      <arg line="${AMQP_SPEC_JSON_PATH}"/>
      <arg line="${src.generated}/com/rabbitmq/client/AMQP.java"/>
    </exec>
  	<fail message="Generation of AMQP.java failed with message:${line.separator}${amqp.generate.error1}">
        <condition>
            <not>
                <equals arg1="${amqp.generate.result1}" arg2="0" />
            </not>
        </condition>
    </fail>
    <mkdir dir="${src.generated}/com/rabbitmq/client/impl"/>
    <exec dir="." executable="${python.bin}"
          errorproperty="amqp.generate.error2"
          resultproperty="amqp.generate.result2">
      <arg line="codegen.py"/>
      <arg line="body"/>
      <arg line="${AMQP_SPEC_JSON_PATH}"/>
      <arg line="${src.generated}/com/rabbitmq/client/impl/AMQImpl.java"/>
    </exec>
  	<fail message="Generation of AMQPImpl.java failed with message:${line.separator}${amqp.generate.error2}">
        <condition>
            <not>
                <equals arg1="${amqp.generate.result2}" arg2="0" />
            </not>
        </condition>
  	</fail>
  </target>

  <target name="build" depends="amqp-generate">
    <mkdir dir="${javac.out}"/>
    <copy file="src/com/rabbitmq/client/impl/ClientVersion.java.in"
	  tofile="${src.generated}/com/rabbitmq/client/impl/ClientVersion.java">
      <filterset>
	<filter token="VERSION" value="${impl.version}"/>
      </filterset>
    </copy>
    <javac destdir="${javac.out}"
	   classpathref="javac.classpath"
	   source="${standard.javac.source}"
	   target="${standard.javac.target}"
	   debug="${javac.debug}">
      <src path="src"/>
      <src path="${src.generated}"/>
    </javac>
    <mkdir dir="build/doc/api"/>
  </target>

  <target name="javadoc" depends="build">
    <javadoc destdir="build/doc/api" classpathref="javac.classpath">
        <fileset dir="src">
          <include name="**/*.java"/>
        </fileset>
      <fileset dir="build/gensrc">
        <include name="**/*.java"/>
      </fileset>
    </javadoc>
  </target>

  <target name="detect-ssl">
    <property environment="env"/>
    <property name="SSL_CERTS_DIR" value="${env.SSL_CERTS_DIR}"/>
    <available property="SSL_AVAILABLE" file="${SSL_CERTS_DIR}/client"/>
    <property name="CLIENT_KEYSTORE_PHRASE" value="bunnies"/>
    <property environment="env"/>
    <property name="SSL_P12_PASSWORD" value="${env.PASSWORD}"/>
  </target>

  <target name="detect-tmpdir">
    <property environment="env"/>
    <condition property="TMPDIR" value="${env.TMPDIR}" else="/tmp">
      <available file="${env.TMPDIR}" type="dir"/>
    </condition>
  </target>

  <target name="make-client-keystore" if="SSL_AVAILABLE" depends="detect-ssl, detect-tmpdir">
    <exec executable="mktemp" outputproperty="CLIENT_KEYSTORE" failonerror="true" osfamily="unix">
      <arg value="-u"/>
      <arg value="${TMPDIR}/tmp.XXXXXXXXXX"/>
    </exec>
    <exec executable="keytool" failonerror="true" osfamily="unix">
      <arg line="-import"/>
      <arg value="-alias"/>
      <arg value="server1"/>
      <arg value="-file"/>
      <arg value="${SSL_CERTS_DIR}/testca/cacert.pem"/>
      <arg value="-keystore"/>
      <arg value="${CLIENT_KEYSTORE}"/>
      <arg value="-noprompt"/>
      <arg value="-storepass"/>
      <arg value="${CLIENT_KEYSTORE_PHRASE}"/>
    </exec>
    <exec executable="mktemp" outputproperty="CLIENT_KEYSTORE_EMPTY" failonerror="true" osfamily="unix">
      <arg value="-u"/>
      <arg value="${TMPDIR}/tmp.XXXXXXXXXX"/>
    </exec>
    <!-- can't create an empty keystore, so add cert in and then delete it! -->
    <exec executable="keytool" failonerror="true" osfamily="unix">
      <arg line="-import"/>
      <arg value="-alias"/>
      <arg value="server1"/>
      <arg value="-file"/>
      <arg value="${SSL_CERTS_DIR}/testca/cacert.pem"/>
      <arg value="-keystore"/>
      <arg value="${CLIENT_KEYSTORE_EMPTY}"/>
      <arg value="-noprompt"/>
      <arg value="-storepass"/>
      <arg value="${CLIENT_KEYSTORE_PHRASE}"/>
    </exec>
    <exec executable="keytool" failonerror="true" osfamily="unix">
      <arg line="-delete"/>
      <arg value="-alias"/>
      <arg value="server1"/>
      <arg value="-keystore"/>
      <arg value="${CLIENT_KEYSTORE_EMPTY}"/>
      <arg value="-storepass"/>
      <arg value="${CLIENT_KEYSTORE_PHRASE}"/>
    </exec>
  </target>
  
  <target name="remove-client-keystore" if="SSL_AVAILABLE">
    <delete file="${CLIENT_KEYSTORE}" failonerror="false"/>
    <delete file="${CLIENT_KEYSTORE_EMPTY}" failonerror="false"/>
  </target>
  
  <target name="test-prepare">
	<property name="haltOnFailureJunit" value="yes" />
  	<property name="haltOnFailureJava" value="true" />
  </target>

  <target name="test-build" depends="test-prepare">
	<antcall target="test-build-param">
    	<param name="javac.source" value="${standard.javac.source}"/>
    	<param name="javac.target" value="${standard.javac.target}"/>
	</antcall>
  </target>

  <target name="test-build-alt" depends="test-prepare">
	<antcall target="test-build-param">
    	<param name="javac.source" value="${alt.javac.source}"/>
    	<param name="javac.target" value="${alt.javac.target}"/>
	</antcall>
  </target>

  <!-- Used to rebuild the tests every time, ( dependency on clean-tests )
       because of the alternate build required for conformance testing: now don't -->
  <target name="test-build-param" depends="build">
    <mkdir dir="${test.javac.out}"/>

    <javac
      srcdir="${test.src.home}"
      destdir="${test.javac.out}"
      debug="true"
      source="${javac.source}"
      target="${javac.target}">

      <classpath>
        <path refid="test.javac.classpath"/>
        <pathelement path="${javac.out}"/>
      </classpath>

    </javac>

    <copy todir="${test.javac.out}">
      <fileset dir="${test.src.home}">
        <exclude name="**/*.java"/>
      </fileset>
    </copy>
  </target>

  <target name="test-main" depends="test-build">
    <java fork="true" classname="${test.main}"
        failonerror="${haltOnFailureJava}" errorproperty="test.failure">
      <jvmarg value="-Xdebug"/>
      <arg value="${broker.hostname}"/>
      <arg value="${broker.port}"/>
      <classpath>
        <path refid="test.javac.classpath"/>
        <pathelement path="${javac.out}"/>
        <pathelement path="${test.javac.out}"/>
      </classpath>
    </java>
  </target>

  <target name="test-main-silent" depends="test-build">
    <java fork="true" classname="${test.main}"
    	failonerror="${haltOnFailureJava}" errorproperty="test.failure">
      <jvmarg value="-Xdebug"/>
      <jvmarg value="-Dsilent=true"/>
      <arg value="${broker.hostname}"/>
      <arg value="${broker.port}"/>
      <classpath>
        <path refid="test.javac.classpath"/>
        <pathelement path="${javac.out}"/>
        <pathelement path="${test.javac.out}"/>
      </classpath>
    </java>
  </target>

  <!-- Alternate version that runs using Java 1.4 as a compatibility test -->
  <target name="test-main-silent-1.4" depends="dist1.4">
    <java fork="true" classname="${test.main}"
        jvm="${java-jvm-1.4}" failonerror="${haltOnFailureJava}"
    	errorproperty="test.failure">
      <jvmarg value="-Xdebug"/>
      <jvmarg value="-Dsilent=true"/>
      <arg value="${broker.hostname}"/>
      <arg value="${broker.port}"/>
      <classpath>
	<fileset dir="${dist.out}">
	  <include name="**/*.jar"/>
	</fileset>
	<pathelement path="${retrotranslator}/retrotranslator-runtime-1.2.1.jar"/>
	<pathelement path="${retrotranslator}/backport-util-concurrent-3.0.jar"/>
      </classpath>
    </java>
  </target>

  <target name="test-main-silent-alt" depends="test-build-alt">
    <java fork="true" classname="${test.main}"
        failonerror="${haltOnFailureJava}" errorproperty="test.failure">
      <jvmarg value="-Xdebug"/>
      <jvmarg value="-Dsilent=true"/>
      <arg value="${broker.hostname}"/>
      <arg value="${broker.port}"/>
      <classpath>
        <path refid="test.javac.classpath"/>
        <pathelement path="${javac.out}"/>
        <pathelement path="${test.javac.out}"/>
      </classpath>
    </java>
  </target>

  <target name="producer" depends="test-build">
    <java fork="true" classname="com.rabbitmq.examples.ProducerMain">
      <jvmarg value="-Xdebug"/>
      <arg value="${broker.hostname}"/>
      <arg value="${broker.port}"/>
      <arg value="${test.producer.rate-limit}"/>
      <arg value="${test.producer.message-count}"/>
      <arg value="${test.producer.send-completion}"/>
      <arg value="${test.producer.commit-every}"/>
      <arg value="true"/>
      <classpath>
        <path refid="test.javac.classpath"/>
        <pathelement path="${javac.out}"/>
        <pathelement path="${test.javac.out}"/>
      </classpath>
    </java>
  </target>

  <target name="consumer" depends="test-build">
    <java fork="true" classname="com.rabbitmq.examples.ConsumerMain">
      <jvmarg value="-Xdebug"/>
      <arg value="${broker.hostname}"/>
      <arg value="${broker.port}"/>
      <classpath>
        <path refid="test.javac.classpath"/>
        <pathelement path="${javac.out}"/>
        <pathelement path="${test.javac.out}"/>
      </classpath>
    </java>
  </target>

  <target name="test-suite-prepare">
  	<property name="haltOnFailureJunit" value="no" />
  	<property name="haltOnFailureJava" value="false" />	
  </target>
	
  <target name="test-suite" depends="test-suite-prepare, test-suite-run">
  	<fail message="Errors occured in tests">
  	    <condition>
            <not>
                <equals arg1="${test.failure}" arg2="" />
            </not>
       </condition>
  	</fail>
  </target>

  <target name="test-suite-run" depends="test-client, test-ssl, test-server, test-functional, test-main-silent"/>
    
  <target name="test-client" depends="test-build">
    <junit printSummary="withOutAndErr"
        haltOnFailure="${haltOnFailureJunit}"
        failureproperty="test.failure"
        fork="yes">
      <classpath refid="test.classpath"/>

      <formatter type="plain"/>
      <formatter type="xml"/>
      <test todir="${build.out}" name="com.rabbitmq.client.test.ClientTests"/>
    </junit>
  </target>

  <target name="test-ssl" depends="test-build, make-client-keystore" if="SSL_AVAILABLE">
    <junit printSummary="withOutAndErr"
        haltOnFailure="${haltOnFailureJunit}"
        failureproperty="test.failure"
        fork="yes">
      <classpath refid="test.classpath"/>
      <jvmarg value="-Dkeystore.path=${CLIENT_KEYSTORE}"/>
      <jvmarg value="-Dkeystore.empty.path=${CLIENT_KEYSTORE_EMPTY}"/>
      <jvmarg value="-Dkeystore.passwd=${CLIENT_KEYSTORE_PHRASE}"/>
      
      <jvmarg value="-Dp12.path=${SSL_CERTS_DIR}/client/keycert.p12"/>
      <jvmarg value="-Dp12.passwd=${SSL_P12_PASSWORD}"/>

      <formatter type="plain"/>
      <formatter type="xml"/>
      <test todir="${build.out}" name="com.rabbitmq.client.test.ssl.SSLTests"/>
    </junit>
    <antcall target="remove-client-keystore"/>
  </target>

  <target name="test-functional" depends="test-build">
    <junit printSummary="withOutAndErr"
        haltOnFailure="${haltOnFailureJunit}"
        failureproperty="test.failure"
        fork="yes">
      <classpath refid="test.classpath"/>

      <formatter type="plain"/>
      <formatter type="xml"/>
      <test todir="${build.out}" name="com.rabbitmq.client.test.functional.FunctionalTests"/>
    </junit>
  </target>

  <target name="test-server" depends="test-build">
    <junit printSummary="withOutAndErr"
        haltOnFailure="${haltOnFailureJunit}"
        failureproperty="test.failure"
        fork="yes">
      <classpath refid="test.classpath"/>
      <formatter type="plain"/>
      <formatter type="xml"/>
      <test todir="${build.out}"
        name="com.rabbitmq.client.test.server.ServerTests"/>
    </junit>
  </target>

  <target name="test-single" depends="test-build">
    <junit printSummary="withOutAndErr"
        haltOnFailure="${haltOnFailureJunit}"
        failureproperty="test.failure"
        fork="yes">
      <classpath refid="test.classpath"/>

      <formatter type="plain"/>
      <formatter type="xml"/>
      <test todir="${build.out}" name="${test}"/>
    </junit>
  </target>

  <target name="jar" depends="build">
    <mkdir dir="${lib.out}"/>
    <antcall target="doJarWithTags">
       <param name="jar.name" value="rabbitmq-client"/>
       <param name="base" value="${javac.out}"/>
     </antcall>
  </target>

  <target name="maven-bundle" depends="jar,javadoc" description="This creates a bundle to upload to the central maven repo">
    <mkdir dir="${bundle.out}"/>
    <copy file="${lib.out}/rabbitmq-client.jar"
          tofile="${bundle.out}/amqp-client-${impl.version}.jar"/>
    <jar destfile="${bundle.out}/amqp-client-${impl.version}-sources.jar">
        <fileset dir="src"/>
    </jar>
    <jar destfile="${bundle.out}/amqp-client-${impl.version}-javadoc.jar">
        <fileset dir="${javadoc.out}"/>
    </jar>
    <copy file="pom.xml" tofile="${bundle.out}/amqp-client-${impl.version}.pom"/>
    <replace file="${bundle.out}/amqp-client-${impl.version}.pom"
             token="VERSION" value="${impl.version}"/>
  </target>

  <target name="test-jar" depends="test-build">
    <mkdir dir="${lib.out}"/>
      <antcall target="doJarWithTags">
         <param name="jar.name" value="rabbitmq-client-tests"/>
         <param name="base" value="${test.javac.out}"/>
      </antcall>
  </target>

    <target name="doJarWithTags">
        <jar destfile="${lib.out}/${jar.name}.jar"
             basedir="${base}">
            <manifest>
              <section name="${jar.name}">
                 <attribute name="Specification-Title" value="AMQP"/>
                 <attribute name="Specification-Version" value="${spec.version}"/>
                 <attribute name="Specification-Vendor" value="AMQP Working Group (www.amqp.org)"/>
                 <attribute name="Implementation-Title" value="RabbitMQ"/>
                 <attribute name="Implementation-Version" value="${impl.version}"/>
                 <attribute name="Implementation-Vendor" value="Rabbit Technologies Ltd. (www.rabbitmq.com)"/>
              </section>
            </manifest>
        </jar>
    </target>

  <target name="dist" depends="jar, test-jar">
    <mkdir dir="${dist.out}"/>
    <copy todir="${dist.out}">
      <!-- ant doesn't seem to provide any form of usable abstraction over sets of file names -->
      <!-- consequently we repeat ourselves here. see definition of javac.classpath, supra -->
      <fileset dir="lib">
	<include name="**/*.jar"/>
      </fileset>

      <fileset dir="${lib.out}">
	<include name="**/*.jar"/>
      </fileset>

      <fileset dir="scripts">
        <include name="**/*.sh"/>
        <include name="**/*.bat"/>
      </fileset>
    </copy>
  </target>

  <!-- Build the Java1.4 version by running Retrotranslator on a copy of our jars -->
  <target name="dist1.4" depends="jar, test-jar">
    <mkdir dir="${dist.out}"/>
    <copy todir="${dist.out}">
      <fileset dir="lib">
        <include name="**/*.jar"/>
      </fileset>
      
      <fileset dir="${lib.out}">
        <include name="**/*.jar"/>
      </fileset>
      
      <fileset dir="scripts">
        <include name="**/*.sh"/>
        <include name="**/*.bat"/>
      </fileset>
      
      <fileset file="${retrotranslator}/retrotranslator-runtime-1.2.1.jar"/>
      <fileset file="${retrotranslator}/backport-util-concurrent-3.0.jar"/>
    </copy>
    <java fork="true" jar="${retrotranslator}/retrotranslator-transformer-1.2.1.jar">
      <arg value="-srcjar"/>
      <arg value="${dist.out}/rabbitmq-client.jar"/>
    </java>
    <java fork="true" jar="${retrotranslator}/retrotranslator-transformer-1.2.1.jar">
      <arg value="-srcjar"/>
      <arg value="${dist.out}/rabbitmq-client-tests.jar"/>
    </java>
  </target>

  <target name="clean">
    <delete dir="build"/>
  </target>

  <target name="clean-tests">
    <delete dir="build/test"/>
  </target>
</project><|MERGE_RESOLUTION|>--- conflicted
+++ resolved
@@ -26,11 +26,7 @@
     <pathelement path="${test.javac.out}"/>
   </path>
 
-<<<<<<< HEAD
-  <property name="AMQP_SPEC_JSON_PATH" value="${codegen.dir}/amqp-rabbitmq.json"/>
-=======
   <property name="AMQP_SPEC_JSON_PATH" value="${codegen.dir}/amqp-rabbitmq-${spec.version}.json"/>
->>>>>>> d89beaa5
   
   <target name="amqp-generate-check" description="check if codegen needs to be run">
     <uptodate property="amqp.generate.notRequired">
